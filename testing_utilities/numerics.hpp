﻿
#pragma once

#include <cstdint>

#include "geometry/r3_element.hpp"
#include "geometry/grassmann.hpp"
#include "geometry/point.hpp"
#include "quantities/quantities.hpp"

namespace principia {
namespace testing_utilities {

template<typename Scalar>
double DoubleValue(Scalar const& scalar);

template<typename T, typename NormType>
NormType AbsoluteError(T const& expected, T const& actual,
                       NormType (T::* norm)() const);

template<typename T, typename NormType, typename NormArg>
NormType AbsoluteError(T const& expected, T const& actual,
                       NormType (*norm)(NormArg const));

// Equivalent to AbsoluteError(expected, actual, &Abs).
double AbsoluteError(double expected, double actual);

// Equivalent to AbsoluteError(expected, actual, &Abs<Dimensions>).
template<typename Dimensions>
quantities::Quantity<Dimensions> AbsoluteError(
    quantities::Quantity<Dimensions> const& expected,
    quantities::Quantity<Dimensions> const& actual);

// Uses R3Element.Norm().
template<typename Scalar>
Scalar AbsoluteError(geometry::R3Element<Scalar> const& expected,
                     geometry::R3Element<Scalar> const& actual);

// Uses Multivector.Norm().
template<typename Scalar, typename Frame, int rank>
Scalar AbsoluteError(
    geometry::Multivector<Scalar, Frame, rank> const& expected,
    geometry::Multivector<Scalar, Frame, rank> const& actual);

// Uses the underlying multivector.
template<typename Scalar, typename Frame>
Scalar AbsoluteError(
    geometry::Point<geometry::Multivector<Scalar, Frame, 1>> const& expected,
    geometry::Point<geometry::Multivector<Scalar, Frame, 1>> const& actual);

// Uses the underlying multivector.
template<typename Scalar>
Scalar AbsoluteError(geometry::Point<Scalar> const& expected,
                     geometry::Point<Scalar> const& actual);

template<typename T, typename NormType>
double RelativeError(T const& expected, T const& actual,
                     NormType (T::* norm)() const);

template<typename T, typename NormType, typename NormArg>
double RelativeError(T const& expected, T const& actual,
                     NormType (*norm)(NormArg const));

// Equivalent to RelativeError(expected, actual, &Abs).
double RelativeError(double expected, double actual);

// Equivalent to RelativeError(expected, actual, &Abs<Dimensions>).
template<typename Dimensions>
double RelativeError(quantities::Quantity<Dimensions> const& expected,
                     quantities::Quantity<Dimensions> const& actual);

// Uses R3Element.Norm().
template<typename Scalar>
double RelativeError(geometry::R3Element<Scalar> const& expected,
                     geometry::R3Element<Scalar> const& actual);

// Uses Multivector.Norm().
template<typename Scalar, typename Frame, int rank>
double RelativeError(geometry::Multivector<Scalar, Frame, rank> const& expected,
                     geometry::Multivector<Scalar, Frame, rank> const& actual);

<<<<<<< HEAD
std::int64_t ULPDistance(double x, double y);

=======
>>>>>>> d09610c8
}  // namespace testing_utilities
}  // namespace principia

#include "testing_utilities/numerics_body.hpp"<|MERGE_RESOLUTION|>--- conflicted
+++ resolved
@@ -79,11 +79,6 @@
 double RelativeError(geometry::Multivector<Scalar, Frame, rank> const& expected,
                      geometry::Multivector<Scalar, Frame, rank> const& actual);
 
-<<<<<<< HEAD
-std::int64_t ULPDistance(double x, double y);
-
-=======
->>>>>>> d09610c8
 }  // namespace testing_utilities
 }  // namespace principia
 
