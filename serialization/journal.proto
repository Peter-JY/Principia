--- conflicted
+++ resolved
@@ -238,11 +238,7 @@
 }
 
 message Method {
-<<<<<<< HEAD
   extensions 5000 to 5999;  // Last used: 5191.
-=======
-  extensions 5000 to 5999;  // Last used: 5187.
->>>>>>> e3a9d425
 }
 
 message AdvanceTime {
