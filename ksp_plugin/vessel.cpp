--- conflicted
+++ resolved
@@ -463,25 +463,17 @@
     std::function<void(PartId)> const& deletion_callback) {
   bool const is_pre_cesàro = message.has_psychohistory_is_authoritative();
   bool const is_pre_chasles = message.has_prediction();
-<<<<<<< HEAD
   bool const is_pre_陈景润 = message.has_history() &&
                             !message.history().has_downsampling();
   // TODO(phl): Decide in which version it goes.
   bool const is_pre_grothendieck_haar = !message.has_prehistory();
-  LOG_IF_EVERY_SECOND(WARNING, is_pre_grothendieck_haar)
+  LOG_IF(WARNING, is_pre_grothendieck_haar)
       << "Reading pre-"
       << (is_pre_cesàro    ? u8"Cesàro"
           : is_pre_chasles ? "Chasles"
           : is_pre_陈景润  ? u8"陈景润"
                            : "Grothendieck/Haar")
       << " Vessel";
-=======
-  bool const is_pre_陈景润 = !message.history().has_downsampling();
-  LOG_IF(WARNING, is_pre_陈景润)
-      << "Reading pre-" << (is_pre_cesàro    ? u8"Cesàro"
-                            : is_pre_chasles ? "Chasles"
-                                             : u8"陈景润") << " Vessel";
->>>>>>> d93197ea
 
   // NOTE(egg): for now we do not read the |MasslessBody| as it can contain no
   // information.
