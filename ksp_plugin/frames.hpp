--- conflicted
+++ resolved
@@ -52,12 +52,8 @@
 // |Barycentric|, with its y and z axes swapped; the basis is left-handed.
 using CelestialSphere = Frame<serialization::Frame::PluginTag,
                               serialization::Frame::CELESTIAL_SPHERE,
-<<<<<<< HEAD
                               Inertial,
                               Handedness::Left>;
-=======
-                              true>;
->>>>>>> 4de32259
 
 // The surface frame of a celestial, with the x axis pointing to the origin of
 // latitude and longitude, the y axis pointing to the pole with positive
@@ -78,10 +74,7 @@
 // depends on the choice of a subclass of DynamicFrame.
 using Navigation = Frame<serialization::Frame::PluginTag,
                          serialization::Frame::NAVIGATION,
-<<<<<<< HEAD
                          NonInertial>;
-=======
-                         false>;
 
 // The plotting frame, but with the y and z axes swapped compared to
 // |Navigation| (the basis is left-handed).  This frame defines the camera
@@ -91,8 +84,8 @@
 // |CameraReference|, so the camera is not necessarily at rest in that frame).
 using CameraReference = Frame<serialization::Frame::PluginTag,
                               serialization::Frame::CAMERA_REFERENCE,
-                              false>;
->>>>>>> 4de32259
+                              NonInertial,
+                              Handedness::Left>;
 
 // A nonrotating referencence frame comoving with the sun with the same axes as
 // |AliceWorld|. Since it is nonrotating (though not inertial), differences
