﻿
#pragma once

#include "ksp_plugin/part.hpp"

#include "base/not_null.hpp"

namespace principia {
namespace ksp_plugin {
namespace internal_part {

using base::make_not_null_unique;

Part::Part(PartId const part_id,
           Mass const& mass,
           std::function<void()> deletion_callback)
    : part_id_(part_id),
      mass_(mass),
<<<<<<< HEAD
      subset_node_(make_not_null_unique<Subset<Part>::Node>()),
      deletion_callback_(deletion_callback) {}

Part::~Part() {
  if (deletion_callback_ != nullptr) {
    deletion_callback_();
  }
}
=======
      tail_(make_not_null_unique<DiscreteTrajectory<Barycentric>>()),
      subset_node_(make_not_null_unique<Subset<Part>::Node>()) {}
>>>>>>> 8205b3f9

PartId Part::part_id() const {
  return part_id_;
}

void Part::set_mass(Mass const& mass) {
  mass_ = mass;
}

Mass const& Part::mass() const {
  return mass_;
}

void Part::clear_intrinsic_force() {
  intrinsic_force_ = Vector<Force, Barycentric>{};
}

void Part::increment_intrinsic_force(
    Vector<Force, Barycentric> const& intrinsic_force) {
  intrinsic_force_ += intrinsic_force;
}

Vector<Force, Barycentric> const& Part::intrinsic_force() const {
  return intrinsic_force_;
}

void Part::clear_degrees_of_freedom() {
  degrees_of_freedom_ = std::experimental::nullopt;
}

void Part::set_degrees_of_freedom(
    DegreesOfFreedom<Bubble> const& degrees_of_freedom) {
  degrees_of_freedom_ = degrees_of_freedom;
}

std::experimental::optional<DegreesOfFreedom<Bubble>> const&
Part::degrees_of_freedom() const {
  return degrees_of_freedom_;
}

DiscreteTrajectory<Barycentric>& Part::tail() {
  return *tail_;
}

DiscreteTrajectory<Barycentric> const& Part::tail() const {
  return *tail_;
}

bool Part::tail_is_authoritative() const {
  return tail_is_authoritative_;
}

void Part::set_tail_is_authoritative(bool const tail_is_authoritative) {
  tail_is_authoritative_ = tail_is_authoritative;
}

void Part::set_containing_pile_up(IteratorOn<std::list<PileUp>> const pile_up) {
  CHECK(!is_piled_up());
  containing_pile_up_ = pile_up;
}

std::experimental::optional<IteratorOn<std::list<PileUp>>>
Part::containing_pile_up() const {
  return containing_pile_up_;
}

bool Part::is_piled_up() const {
  // TODO(egg): |has_value()| once we have a standard |optional|.
  return static_cast<bool>(containing_pile_up_);
}

void Part::clear_pile_up() {
  if (is_piled_up()) {
    IteratorOn<std::list<PileUp>> pile_up = *containing_pile_up_;
    for (not_null<Part*> const part : pile_up.iterator()->parts()) {
      part->containing_pile_up_ = std::experimental::nullopt;
    }
    CHECK(!is_piled_up());
    pile_up.Erase();
  }
}

void Part::WriteToMessage(not_null<serialization::Part*> const message) const {
  message->set_part_id(part_id_);
  mass_.WriteToMessage(message->mutable_mass());
  intrinsic_force_.WriteToMessage(message->mutable_intrinsic_force());
  if (containing_pile_up_) {
    // TODO(phl): Implement.
  }
  if (degrees_of_freedom_) {
    degrees_of_freedom_->WriteToMessage(message->mutable_degrees_of_freedom());
  }
  tail_->WriteToMessage(message->mutable_tail(), /*forks=*/{});
  message->set_tail_is_authoritative(tail_is_authoritative_);
}

not_null<std::unique_ptr<Part>> Part::ReadFromMessage(
    serialization::Part const& message) {
  not_null<std::unique_ptr<Part>> part =
      make_not_null_unique<Part>(message.part_id(),
                                 Mass::ReadFromMessage(message.mass()));
  part->increment_intrinsic_force(
      Vector<Force, Barycentric>::ReadFromMessage(message.intrinsic_force()));
  if (message.has_containing_pile_up()) {
    // TODO(phl): Implement.
  }
  if (message.has_degrees_of_freedom()) {
    part->set_degrees_of_freedom(DegreesOfFreedom<Bubble>::ReadFromMessage(
        message.degrees_of_freedom()));
  }
  part->tail_ = DiscreteTrajectory<Barycentric>::ReadFromMessage(message.tail(),
                                                                 /*forks=*/{});
  part->set_tail_is_authoritative(message.tail_is_authoritative());
  return part;
}

std::ostream& operator<<(std::ostream& out, Part const& part) {
  return out << "{"
             << part.part_id() << ", "
             << part.mass() << "}";
}

}  // namespace internal_part
}  // namespace ksp_plugin
}  // namespace principia<|MERGE_RESOLUTION|>--- conflicted
+++ resolved
@@ -16,7 +16,7 @@
            std::function<void()> deletion_callback)
     : part_id_(part_id),
       mass_(mass),
-<<<<<<< HEAD
+      tail_(make_not_null_unique<DiscreteTrajectory<Barycentric>>()),
       subset_node_(make_not_null_unique<Subset<Part>::Node>()),
       deletion_callback_(deletion_callback) {}
 
@@ -25,10 +25,6 @@
     deletion_callback_();
   }
 }
-=======
-      tail_(make_not_null_unique<DiscreteTrajectory<Barycentric>>()),
-      subset_node_(make_not_null_unique<Subset<Part>::Node>()) {}
->>>>>>> 8205b3f9
 
 PartId Part::part_id() const {
   return part_id_;
