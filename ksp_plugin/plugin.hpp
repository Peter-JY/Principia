﻿
#pragma once

#include <future>
#include <limits>
#include <list>
#include <map>
#include <memory>
#include <optional>
#include <set>
#include <string>
#include <utility>
#include <vector>

#include "base/monostable.hpp"
#include "base/status.hpp"
#include "base/thread_pool.hpp"
#include "geometry/affine_map.hpp"
#include "geometry/named_quantities.hpp"
#include "geometry/perspective.hpp"
#include "geometry/point.hpp"
#include "ksp_plugin/celestial.hpp"
#include "ksp_plugin/frames.hpp"
#include "ksp_plugin/manœuvre.hpp"
#include "ksp_plugin/planetarium.hpp"
#include "ksp_plugin/renderer.hpp"
#include "ksp_plugin/vessel.hpp"
#include "integrators/ordinary_differential_equations.hpp"
#include "physics/body.hpp"
#include "physics/degrees_of_freedom.hpp"
#include "physics/discrete_trajectory.hpp"
#include "physics/dynamic_frame.hpp"
#include "physics/ephemeris.hpp"
#include "physics/frame_field.hpp"
#include "physics/hierarchical_system.hpp"
#include "physics/inertia_tensor.hpp"
#include "physics/kepler_orbit.hpp"
#include "physics/massive_body.hpp"
#include "physics/rotating_body.hpp"
#include "quantities/quantities.hpp"
#include "quantities/named_quantities.hpp"
#include "quantities/si.hpp"
#include "serialization/astronomy.pb.h"
#include "serialization/ksp_plugin.pb.h"

namespace principia {
namespace ksp_plugin {
namespace internal_plugin {

using base::not_null;
using base::Status;
using base::Subset;
using base::ThreadPool;
using geometry::AffineMap;
using geometry::AngularVelocity;
using geometry::Displacement;
using geometry::Instant;
using geometry::OrthogonalMap;
using geometry::Point;
using geometry::Perspective;
using geometry::Position;
using geometry::Rotation;
using geometry::Vector;
using geometry::Velocity;
using integrators::FixedStepSizeIntegrator;
using integrators::AdaptiveStepSizeIntegrator;
using physics::Body;
using physics::DegreesOfFreedom;
using physics::DiscreteTrajectory;
using physics::DynamicFrame;
using physics::Ephemeris;
using physics::FrameField;
using physics::Frenet;
using physics::HierarchicalSystem;
using physics::InertiaTensor;
using physics::MassiveBody;
using physics::RelativeDegreesOfFreedom;
using physics::RigidMotion;
using physics::RotatingBody;
using quantities::Angle;
using quantities::Force;
using quantities::Length;
using quantities::Mass;
using quantities::Time;
using quantities::si::Hour;
using quantities::si::Metre;
using quantities::si::Milli;
using quantities::si::Second;

// The index of a body in |FlightGlobals.Bodies|, obtained by
// |b.flightGlobalsIndex| in C#. We use this as a key in an |std::map|.
using Index = int;

class Plugin {
 public:
  Plugin() = delete;
  Plugin(Plugin const&) = delete;
  Plugin(Plugin&&) = delete;
  Plugin& operator=(Plugin const&) = delete;
  Plugin& operator=(Plugin&&) = delete;
  virtual ~Plugin();

  // Constructs a |Plugin|. The current time of that instance is
  // |solar_system_epoch|.  The angle between the axes of |World| and
  // |Barycentric| at |solar_system_epoch| is set to |planetarium_rotation|.
  // The epochs must be given in a format parseable by ParseTT.
  Plugin(std::string const& game_epoch,
         std::string const& solar_system_epoch,
         Angle const& planetarium_rotation);

  // Inserts a celestial body with index |celestial_index| and the given
  // |gravity_model| and |initial_state|.
  // If |parent_index| is null, inserts the sun, otherwise the parent of the new
  // body is the body with index |*parent_index|, which must already have been
  // inserted.
  // All the bodies must be inserted using the same method.
  virtual void InsertCelestialAbsoluteCartesian(
      Index celestial_index,
      std::optional<Index> const& parent_index,
      serialization::GravityModel::Body const& gravity_model,
      serialization::InitialState::Cartesian::Body const& initial_state);
  virtual void InsertCelestialJacobiKeplerian(
      Index celestial_index,
      std::optional<Index> const& parent_index,
      serialization::GravityModel::Body const& gravity_model,
      serialization::InitialState::Keplerian::Body const& initial_state);

  virtual void InitializeEphemerisParameters(
      Ephemeris<Barycentric>::AccuracyParameters const& accuracy_parameters,
      Ephemeris<Barycentric>::FixedStepParameters const& fixed_step_parameters);
  virtual void InitializeHistoryParameters(
      Ephemeris<Barycentric>::FixedStepParameters const& parameters);
  virtual void InitializePsychohistoryParameters(
      Ephemeris<Barycentric>::AdaptiveStepParameters const& parameters);
  // No setter for the default prediction parameters, as that default is always
  // overriden by the vessel-specific |SetPredictionAdaptiveStepParameters|.

  // Ends initialization.  The sun must have been inserted.
  virtual void EndInitialization();

  // And there shall, in that time, be rumors of things going astray, and there
  // will be a great confusion as to where things really are, and nobody will
  // really know where lieth those little things with the sort of raffia work
  // base, that has an attachment.
  virtual bool HasEncounteredApocalypse(std::string* details) const;

  // Sets the parent of the celestial body with index |celestial_index| to the
  // one with index |parent_index|. Both bodies must already have been
  // inserted. Must be called after initialization.
  // For a KSP |CelestialBody| |b|, the arguments correspond to
  // |b.flightGlobalsIndex|, |b.orbit.referenceBody.flightGlobalsIndex|.
  virtual void UpdateCelestialHierarchy(Index celestial_index,
                                        Index parent_index) const;

  // Sets the celestial whose axis of rotation will coincide with the |Alice|
  // z axis.
  virtual void SetMainBody(Index index);
  virtual Rotation<BodyWorld, World> CelestialRotation(Index index) const;
  virtual Rotation<CelestialSphere, World> CelestialSphereRotation() const;

  virtual Angle CelestialInitialRotation(Index celestial_index) const;
  virtual Time CelestialRotationPeriod(Index celestial_index) const;

  virtual void ClearWorldRotationalReferenceFrame();
  virtual void SetWorldRotationalReferenceFrame(Index celestial_index);

  virtual Index CelestialIndexOfBody(MassiveBody const& body) const;

  // Inserts a new vessel with GUID |vessel_guid| if it does not already exist,
  // and flags the vessel with GUID |vessel_guid| so it is kept when calling
  // |FreeVesselsAndPartsAndCollectPileUps|. The parent body for the vessel is
  // set to the one with index |parent_index|, which must have been inserted
  // during initialization.
  // Sets |inserted| to true if a new vessel was inserted, to false otherwise.
  // If |InsertOrKeepVessel| is called with |loaded=false|, and returns
  // |inserted=true|, |InsertUnloadedPart| must be called for its parts
  // before the call to |AdvanceTime|, giving the vessel an initial state.
  // For a KSP |Vessel| |v|, the arguments correspond to |v.id|,
  // |v.orbit.referenceBody.flightGlobalsIndex|, |v.loaded|.
  virtual void InsertOrKeepVessel(GUID const& vessel_guid,
                                  std::string const& vessel_name,
                                  Index parent_index,
                                  bool loaded,
                                  bool& inserted);

  // Adds a part with the given |part_id| to the vessel with the given |GUID|,
  // which must be unloaded, putting the part at the given offset from the
  // parent body of the vessel.  The part is given unit mass; this does not
  // matter, since the |PileUp| will be deformed when it first loads anyway.
  virtual void InsertUnloadedPart(
      PartId part_id,
      std::string const& name,
      GUID const& vessel_guid,
      RelativeDegreesOfFreedom<AliceSun> const& from_parent);

  // Inserts a new part with the given ID if it does not already exist, and
  // flags the part with the given ID so it is kept when calling
  // |FreeVesselsAndPartsAndCollectPileUps|.
  // The part is created in the given |vessel|, or if it already existed in
  // another vessel, is moved to that one.  If the part is created, its degrees
  // of freedom are set using those given and the |main_body_index|; otherwise
  // these three parameters are ignored.
  virtual void InsertOrKeepLoadedPart(
      PartId part_id,
      std::string const& name,
      InertiaTensor<World> const& inertia_tensor,
      GUID const& vessel_guid,
      Index main_body_index,
      DegreesOfFreedom<World> const& main_body_degrees_of_freedom,
      DegreesOfFreedom<World> const& part_degrees_of_freedom,
<<<<<<< HEAD
      AngularVelocity<World> const& part_angular_velocity,
=======
      Rotation<RigidPart, World> const& part_to_world,
>>>>>>> fce1277f
      Time const& Δt);

  // Calls |increment_intrinsic_force| on the relevant part, which must be in a
  // loaded vessel.
  virtual void IncrementPartIntrinsicForce(PartId part_id,
                                           Vector<Force, World> const& force);

  // Calls |MakeSingleton| for all parts in loaded vessels, enabling the use of
  // union-find for pile up construction.  This must be called after the calls
  // to |IncrementPartIntrinsicForce|, and before the calls to
  // |ReportGroundCollision| or |ReportPartCollision|.
  virtual void PrepareToReportCollisions();

  // Notifies |this| that the given part is touching the ground.
  virtual void ReportGroundCollision(PartId part) const;

  // Notifies |this| that the given parts are touching, and should gravitate
  // as part of a single rigid body.
  virtual void ReportPartCollision(PartId part1, PartId part2) const;

  // Destroys the vessels for which |InsertOrKeepVessel| has not been called
  // since the last call to |FreeVesselsAndCollectPileUps|, as well as the
  // vessels which transitively touch the ground.  Destroys the parts in loaded
  // vessels for which |InsertOrKeepLoadedPart| has not been called.  Updates
  // the list of |pile_ups_| according to the reported collisions.
  virtual void FreeVesselsAndPartsAndCollectPileUps(Time const& Δt);

  // Calls |SetPartApparentDegreesOfFreedom| on the pile-up containing the
  // relevant part.  This part must be in a loaded vessel.
  virtual void SetPartApparentDegreesOfFreedom(
      PartId part_id,
      DegreesOfFreedom<World> const& degrees_of_freedom,
      DegreesOfFreedom<World> const& main_body_degrees_of_freedom);

  // Returns the degrees of freedom of the given part in |World|, assuming that
  // the origin of |World| is fixed at the centre of mass of the
  // |part_at_origin|.
  virtual DegreesOfFreedom<World> GetPartActualDegreesOfFreedom(
      PartId part_id,
      RigidMotion<Barycentric, World> const& barycentric_to_world) const;

  // Returns the |World| degrees of freedom of the |Celestial| with the given
  // |Index|, identifying the origin of |World| with the centre of mass of the
  // |Part| with the given |PartId|.
  virtual DegreesOfFreedom<World> CelestialWorldDegreesOfFreedom(
      Index const index,
      RigidMotion<Barycentric, World> const& barycentric_to_world,
      Instant const& time) const;

  virtual RigidMotion<Barycentric, World> BarycentricToWorld(
      bool reference_part_is_unmoving,
      PartId reference_part_id,
      std::optional<Position<World>> const& main_body_centre) const;

  // Simulates the system until instant |t|.  Sets |current_time_| to |t|.
  // Must be called after initialization.
  // Clears the intrinsic force on all loaded parts.
  // |t| must be greater than |current_time_|.  |planetarium_rotation| is the
  // value of KSP's |Planetarium.InverseRotAngle| at instant |t|, which provides
  // the rotation between the |World| axes and the |Barycentric| axes (we don't
  // use Planetarium.Rotation since it undergoes truncation to single-precision
  // even though it's a double-precision value).  Note that KSP's
  // |Planetarium.InverseRotAngle| is in degrees.
  virtual void AdvanceTime(Instant const& t, Angle const& planetarium_rotation);

  // Advances time to |current_time_| for all pile ups that are not already
  // there, filling the tails of all their parts up to that instant; then
  // advances time on all vessels that are not yet at |current_time_|.  Inserts
  // the set of vessels that have collided with a celestial into
  // |collided_vessels|.
  virtual void CatchUpLaggingVessels(VesselSet& collided_vessels);

  // Advances time to |current_time_| on the pile up containing the given
  // vessel if the pile up is not there already, and advances time to
  // |current_time_| on that vessel.  This operation is asynchronous: the caller
  // must wait on the returned future before using the trajectories of the
  // vessel.  The caller must ensure that the vessels don't change while this
  // method is running.
  virtual not_null<std::unique_ptr<PileUpFuture>> CatchUpVessel(
      GUID const& vessel_guid);

  // Waits for the |future| to return and inserts the set of vessels that have
  // collided with a celestial into |collided_vessels|.
  virtual void WaitForVesselToCatchUp(PileUpFuture& pile_up_future,
                                      VesselSet& collided_vessels);

  // Forgets the histories of the |celestials_| and of the vessels before |t|.
  virtual void ForgetAllHistoriesBefore(Instant const& t) const;

  // Returns the displacement and velocity of the vessel with GUID |vessel_guid|
  // relative to its parent at current time. For a KSP |Vessel| |v|, the
  // argument corresponds to  |v.id.ToString()|, the return value to
  // |{v.orbit.pos, v.orbit.vel}|.
  // A vessel with GUID |vessel_guid| must have been inserted and kept. Must
  // be called after initialization.
  virtual RelativeDegreesOfFreedom<AliceSun> VesselFromParent(
      Index parent_index,
      GUID const& vessel_guid) const;

  // Returns the displacement and velocity of the celestial at index
  // |celestial_index| relative to its parent at current time. For a KSP
  // |CelestialBody| |b|, the argument corresponds to |b.flightGlobalsIndex|,
  // the return value to |{b.orbit.pos, b.orbit.vel}|.
  // A celestial with index |celestial_index| must have been inserted, and it
  // must not be the sun. Must be called after initialization.
  virtual RelativeDegreesOfFreedom<AliceSun> CelestialFromParent(
      Index celestial_index) const;

  virtual void SetPredictionAdaptiveStepParameters(
      GUID const& vessel_guid,
      Ephemeris<Barycentric>::AdaptiveStepParameters const&
          prediction_adaptive_step_parameters) const;

  // Updates the prediction for the vessel with guid |vessel_guid|.
  void UpdatePrediction(GUID const& vessel_guid) const;

  virtual void CreateFlightPlan(GUID const& vessel_guid,
                                Instant const& final_time,
                                Mass const& initial_mass) const;

  // Computes the apsides of the trajectory defined by |begin| and |end| with
  // respect to the celestial with index |celestial_index|.
  virtual void ComputeAndRenderApsides(
      Index celestial_index,
      DiscreteTrajectory<Barycentric>::Iterator const& begin,
      DiscreteTrajectory<Barycentric>::Iterator const& end,
      Position<World> const& sun_world_position,
      int max_points,
      std::unique_ptr<DiscreteTrajectory<World>>& apoapsides,
      std::unique_ptr<DiscreteTrajectory<World>>& periapsides) const;

  // Computes the closest approaches of the trajectory defined by |begin| and
  // |end| with respect to the trajectory of the targetted vessel.
  virtual void ComputeAndRenderClosestApproaches(
      DiscreteTrajectory<Barycentric>::Iterator const& begin,
      DiscreteTrajectory<Barycentric>::Iterator const& end,
      Position<World> const& sun_world_position,
      int max_points,
      std::unique_ptr<DiscreteTrajectory<World>>& closest_approaches) const;

  // Computes the nodes of the trajectory defined by |begin| and |end| with
  // respect to plane of the trajectory of the targetted vessel.
  virtual void ComputeAndRenderNodes(
      DiscreteTrajectory<Barycentric>::Iterator const& begin,
      DiscreteTrajectory<Barycentric>::Iterator const& end,
      Position<World> const& sun_world_position,
      int max_points,
      std::unique_ptr<DiscreteTrajectory<World>>& ascending,
      std::unique_ptr<DiscreteTrajectory<World>>& descending) const;

  virtual bool HasCelestial(Index index) const;
  virtual Celestial const& GetCelestial(Index index) const;

  virtual bool HasVessel(GUID const& vessel_guid) const;
  virtual not_null<Vessel*> GetVessel(GUID const& vessel_guid) const;

  virtual not_null<std::unique_ptr<Planetarium>> NewPlanetarium(
      Planetarium::Parameters const& parameters,
      Perspective<Navigation, Camera> const& perspective) const;

  virtual not_null<std::unique_ptr<NavigationFrame>>
  NewBarycentricRotatingNavigationFrame(Index primary_index,
                                        Index secondary_index) const;

  virtual not_null<std::unique_ptr<NavigationFrame>>
  NewBodyCentredBodyDirectionNavigationFrame(Index primary_index,
                                             Index secondary_index) const;

  virtual not_null<std::unique_ptr<NavigationFrame>>
  NewBodyCentredNonRotatingNavigationFrame(Index reference_body_index) const;

  virtual not_null<std::unique_ptr<NavigationFrame>>
  NewBodySurfaceNavigationFrame(Index reference_body_index) const;

  virtual void SetTargetVessel(GUID const& vessel_guid,
                               Index reference_body_index);

  // The navball field at |current_time| for the current |plotting_frame_|.
  virtual std::unique_ptr<FrameField<World, Navball>> NavballFrameField(
      Position<World> const& sun_world_position) const;

  // The unit tangent, normal, or binormal vector to the trajectory of the
  // vessel with the given GUID in the current |plotting_frame_|.
  virtual Vector<double, World> VesselTangent(GUID const& vessel_guid) const;
  virtual Vector<double, World> VesselNormal(GUID const& vessel_guid) const;
  virtual Vector<double, World> VesselBinormal(GUID const& vessel_guid) const;

  // TODO(egg): UnmanageableVesselTangent, Normal, Binormal.

  // Takes degrees of freedom relative to the celestial with the given index,
  // and returns the velocity in the plotting frame expressed in the coordinates
  // of |World|.  This is used to display the velocity of a vessel not known to
  // the plugin.
  virtual Velocity<World> UnmanageableVesselVelocity(
      RelativeDegreesOfFreedom<AliceSun> const& degrees_of_freedom,
      Index parent_index) const;
  // Same as |UnmanageableVesselVelocity|, but uses the known degrees of freedom
  // of a vessel in |vessels_|.
  virtual Velocity<World> VesselVelocity(GUID const& vessel_guid) const;

  virtual Instant GameEpoch() const;

  virtual Instant CurrentTime() const;

  // The rotation between the |AliceWorld| basis at |current_time_| and the
  // |Barycentric| axes. Since |AliceSun| is not a rotating reference frame,
  // this change of basis is all that's required to convert relative velocities
  // or displacements between simultaneous events.
  virtual Rotation<Barycentric, AliceSun> const& PlanetariumRotation() const;

  virtual Renderer& renderer();
  virtual Renderer const& renderer() const;

  // Must be called after initialization.
  virtual void WriteToMessage(not_null<serialization::Plugin*> message) const;
  static not_null<std::unique_ptr<Plugin>> ReadFromMessage(
      serialization::Plugin const& message);

 private:
  using GUIDToOwnedVessel = std::map<GUID, not_null<std::unique_ptr<Vessel>>>;
  using IndexToOwnedCelestial =
      std::map<Index, not_null<std::unique_ptr<Celestial>>>;
  using NewtonianMotionEquation =
      Ephemeris<Barycentric>::NewtonianMotionEquation;

  // This constructor should only be used during deserialization.
  Plugin(Ephemeris<Barycentric>::FixedStepParameters const& history_parameters,
         Ephemeris<Barycentric>::AdaptiveStepParameters const&
             psychohistory_parameters);

  void InitializeIndices(
      std::string const& name,
      Index celestial_index,
      std::optional<Index> const& parent_index);

  // Computes the value returned by |PlanetariumRotation|.  Must be called
  // whenever |main_body_| or |planetarium_rotation_| changes.
  void UpdatePlanetariumRotation();

  Velocity<World> VesselVelocity(
      Instant const& time,
      DegreesOfFreedom<Barycentric> const& degrees_of_freedom) const;

  // Fill |celestials| using the |index| and |parent_index| fields found in
  // |celestial_messages|.
  template<typename T>
  static void ReadCelestialsFromMessages(
      Ephemeris<Barycentric> const& ephemeris,
      google::protobuf::RepeatedPtrField<T> const& celestial_messages,
      IndexToOwnedCelestial& celestials,
      std::map<std::string, Index>& name_to_index);

  // Adds a part to a vessel, recording it in the appropriate map and setting up
  // a deletion callback.
  void AddPart(not_null<Vessel*> vessel,
               PartId part_id,
               std::string const& name,
               Mass mass,
               DegreesOfFreedom<Barycentric> const& degrees_of_freedom);

  // Whether |loaded_vessels_| contains |vessel|.
  bool is_loaded(not_null<Vessel*> vessel) const;

  // Initialization objects.
  base::Monostable initializing_;
  serialization::GravityModel gravity_model_;
  serialization::InitialState initial_state_;
  std::map<std::string, Index> name_to_index_;
  std::map<Index, std::string> index_to_name_;
  std::map<Index, std::optional<Index>> parents_;
  // The ephemeris is only constructed once, so this is an initialization
  // object.  The other parameters must be persisted to create new vessels.
  // Since this is not persisted directly, it is optional so that it can be null
  // in a deserialized object.
  std::optional<Ephemeris<Barycentric>::AccuracyParameters>
      ephemeris_accuracy_parameters_;
  std::optional<Ephemeris<Barycentric>::FixedStepParameters>
      ephemeris_fixed_step_parameters_;

  GUIDToOwnedVessel vessels_;
  // For each part, the vessel that this part belongs to. The part is guaranteed
  // to be in the parts() map of the vessel, and owned by it.
  std::map<PartId, not_null<Vessel*>> part_id_to_vessel_;
  IndexToOwnedCelestial celestials_;

  // Not null after initialization.
  std::unique_ptr<Ephemeris<Barycentric>> ephemeris_;

  // The parameters for computing the various trajectories.
  Ephemeris<Barycentric>::FixedStepParameters history_parameters_;
  Ephemeris<Barycentric>::AdaptiveStepParameters psychohistory_parameters_;

  // The thread pool for advancing vessels.
  ThreadPool<Status> vessel_thread_pool_;

  Angle planetarium_rotation_;
  std::optional<Rotation<Barycentric, AliceSun>> cached_planetarium_rotation_;
  // The game epoch in real time.
  Instant game_epoch_;
  // The current in-game universal time.
  Instant current_time_;

  Celestial* sun_ = nullptr;  // Not owning, not null after initialization.

  // Not null after initialization.
  std::unique_ptr<Renderer> renderer_;

  RotatingBody<Barycentric> const* main_body_ = nullptr;
  AngularVelocity<Barycentric> angular_velocity_of_world_;

  // Do not |erase| from this list, use |Part::reset_containing_pile_up| instead
  // and the pile-up will remove itself once no part owns it.  The elements are
  // not |not_null<>| because we temporarily need to insert null pointers.
  std::list<PileUp*> pile_ups_;

  // The vessels that are currently loaded, i.e. in the physics bubble.
  VesselSet loaded_vessels_;
  // The vessels that will be kept during the next call to |AdvanceTime|.
  VesselConstSet kept_vessels_;

  friend class NavballFrameField;
  friend class TestablePlugin;
};

}  // namespace internal_plugin

using internal_plugin::Index;
using internal_plugin::Plugin;

}  // namespace ksp_plugin
}  // namespace principia<|MERGE_RESOLUTION|>--- conflicted
+++ resolved
@@ -208,11 +208,8 @@
       Index main_body_index,
       DegreesOfFreedom<World> const& main_body_degrees_of_freedom,
       DegreesOfFreedom<World> const& part_degrees_of_freedom,
-<<<<<<< HEAD
+      Rotation<RigidPart, World> const& part_to_world,
       AngularVelocity<World> const& part_angular_velocity,
-=======
-      Rotation<RigidPart, World> const& part_to_world,
->>>>>>> fce1277f
       Time const& Δt);
 
   // Calls |increment_intrinsic_force| on the relevant part, which must be in a
