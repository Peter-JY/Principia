﻿#pragma once

#include <array>
#include <map>
#include <memory>
#include <set>
#include <string>
#include <vector>

#include "geometry/named_quantities.hpp"
#include "geometry/point.hpp"
#include "gtest/gtest.h"
#include "ksp_plugin/celestial.hpp"
#include "ksp_plugin/frames.hpp"
#include "ksp_plugin/monostable.hpp"
#include "ksp_plugin/vessel.hpp"
#include "ksp_plugin/rendering_frame.hpp"
#include "physics/body.hpp"
#include "physics/n_body_system.hpp"
#include "physics/trajectory.hpp"
#include "quantities/quantities.hpp"
#include "quantities/named_quantities.hpp"
#include "quantities/si.hpp"

namespace principia {
namespace ksp_plugin {

using geometry::Displacement;
using geometry::Instant;
using geometry::Point;
using geometry::Rotation;
using integrators::SPRKIntegrator;
using physics::Body;
using physics::Trajectory;
using physics::NBodySystem;
using quantities::Angle;
using si::Second;

// The GUID of a vessel, obtained by |v.id.ToString()| in C#. We use this as a
// key in an |std::map|.
using GUID = std::string;
// The index of a body in |FlightGlobals.Bodies|, obtained by
// |b.flightGlobalsIndex| in C#. We use this as a key in an |std::map|.
using Index = int;

// Represents the line segment {(1-s) |begin| + s |end| | s ∈ [0, 1]}.
// It is immediate that ∀ s ∈ [0, 1], (1-s) |begin| + s |end| is a convex
// combination of |begin| and |end|, so that this is well-defined for |begin|
// and |end| in an affine space.
template<typename Frame>
struct LineSegment {
  LineSegment(Position<Frame> const& begin, Position<Frame> const& end)
      : begin(begin),
        end(end) {}
  Position<Frame> const begin;
  Position<Frame> const end;
};

// We render trajectories as polygons.
template<typename Frame>
using RenderedTrajectory = std::vector<LineSegment<Frame>>;

class Plugin {
 public:
  Plugin() = delete;
  Plugin(Plugin const&) = delete;
  Plugin(Plugin&&) = delete;
  virtual ~Plugin() = default;

  // Constructs a |Plugin|. The current time of that instance is |initial_time|.
  // The angle between the axes of |World| and |Barycentric| at |initial_time|
  // is set to |planetarium_rotation|. Inserts a celestial body with an
  // arbitrary position, index |sun_index| and gravitational parameter
  // |sun_gravitational_parameter|.
  // Starts initialization.
  // The arguments correspond to KSP's
  // |Planetarium.GetUniversalTime()|,
  // |Planetarium.fetch.Sun.flightGlobalsIndex|,
  // |Planetarium.fetch.Sun.gravParameter|,
  // |Planetarium.InverseRotAngle|.
  Plugin(Instant const& initial_time,
         Index const sun_index,
         GravitationalParameter const& sun_gravitational_parameter,
         Angle const& planetarium_rotation);

  // Inserts a new celestial body with index |celestial_index| and gravitational
  // parameter |gravitational_parameter|. No body with index |celestial_index|
  // must already have been inserted. The parent of the new body is the body
  // at index |parent_index|, which must already have been inserted. The state
  // of the new body at current time is given by |AliceSun| offsets from the
  // parent. Must only be called during initialization.
  // For a KSP |CelestialBody| |b|, the arguments correspond to:
  // |b.flightGlobalsIndex|,
  // |b.gravParameter|,
  // |b.orbit.referenceBody.flightGlobalsIndex|,
  // |b.orbit.pos|,
  // |b.orbit.vel|.
  virtual void InsertCelestial(
    Index const celestial_index,
    GravitationalParameter const& gravitational_parameter,
    Index const parent_index,
    Displacement<AliceSun> const& from_parent_position,
    Velocity<AliceSun> const& from_parent_velocity);

  // Ends initialization.
  virtual void EndInitialization();

  // Sets the parent of the celestial body with index |celestial_index| to the
  // one with index |parent_index|. Both bodies must already have been
  // inserted. Must be called after initialization.
  // For a KSP |CelestialBody| |b|, the arguments correspond to
  // |b.flightGlobalsIndex|, |b.orbit.referenceBody.flightGlobalsIndex|.
  virtual void UpdateCelestialHierarchy(Index const celestial_index,
                                        Index const parent_index) const;

  // Inserts a new vessel with GUID |vessel_guid| if it does not already exist,
  // and flags the vessel with GUID |vessel_guid| so it is kept when calling
  // |AdvanceTime|. The parent body for the vessel is set to the one with index
  // |parent_index|. It must already have been inserted using
  // |InsertCelestial|.
  // Returns true if a new vessel was inserted. In that case,
  // |SetVesselStateOffset| must be called with the same GUID before the
  // next call to |AdvanceTime|, |VesselDisplacementFromParent| or
  // |VesselParentRelativeVelocity|, so that the initial state of the new
  // vessel is known. Must be called after initialization.
  // For a KSP |Vessel| |v|, the arguments correspond to
  // |v.id|, |v.orbit.referenceBody.flightGlobalsIndex|.
  virtual bool InsertOrKeepVessel(GUID const& vessel_guid,
                                  Index const parent_index);

  // Set the position and velocity of the vessel with GUID |vessel_guid|
  // relative to its parent at current time. |SetVesselStateOffset| must only
  // be called once per vessel. Must be called after initialization.
  // For a KSP |Vessel| |v|, the arguments correspond to
  // |v.id.ToString()|,
  // |v.orbit.pos|,
  // |v.orbit.vel|.
  virtual void SetVesselStateOffset(
      GUID const& vessel_guid,
      Displacement<AliceSun> const& from_parent_position,
      Velocity<AliceSun> const& from_parent_velocity);

  // Simulates the system until instant |t|. All vessels that have not been
  // refreshed by calling |InsertOrKeepVessel| since the last call to
  // |AdvanceTime| will be removed. Must be called after initialization.
  // |planetarium_rotation| is the value of KSP's |Planetarium.InverseRotAngle|
  // at instant |t|, which provides the rotation between the |World| axes and
  // the |Barycentric| axes (we don't use Planetarium.Rotation since it
  // undergoes truncation to single-precision even though it's a double-
  // precision value).  Note that KSP's |Planetarium.InverseRotAngle| is in
  // degrees.
  virtual void AdvanceTime(Instant const& t, Angle const& planetarium_rotation);

  // Returns the position of the vessel with GUID |vessel_guid| relative to its
  // parent at current time. For a KSP |Vessel| |v|, the argument corresponds to
  // |v.id.ToString()|, the return value to |v.orbit.pos|.
  // A vessel with GUID |vessel_guid| must have been inserted and kept. Must
  // be called after initialization.
  virtual Displacement<AliceSun> VesselDisplacementFromParent(
      GUID const& vessel_guid) const;

  // Returns the velocity of the vessel with GUID |vessel_guid| relative to its
  // parent at current time. For a KSP |Vessel| |v|, the argument corresponds to
  // |v.id.ToString()|, the return value to |v.orbit.vel|.
  // A vessel with GUID |vessel_guid| must have been inserted and kept. Must
  // be called after initialization.
  virtual Velocity<AliceSun> VesselParentRelativeVelocity(
      GUID const& vessel_guid) const;

  // Returns the position of the celestial at index |celestial_index| relative
  // to its parent at current time. For a KSP |CelestialBody| |b|, the argument
  // corresponds to |b.flightGlobalsIndex|, the return value to |b.orbit.pos|.
  // A celestial with index |celestial_index| must have been inserted, and it
  // must not be the sun. Must be called after initialization.
  virtual Displacement<AliceSun> CelestialDisplacementFromParent(
      Index const celestial_index) const;

  // Returns the velocity of the celestial at index |celestial_index| relative
  // to its parent at current time. For a KSP |CelestialBody| |b|, the argument
  // corresponds to |b.flightGlobalsIndex|, the return value to |b.orbit.vel|.
  // A celestial with index |celestial_index| must have been inserted, and it
  // must not be the sun. Must be called after initialization.
  virtual Velocity<AliceSun> CelestialParentRelativeVelocity(
      Index const celestial_index) const;

  // Returns a polygon in |World| space depicting the trajectory of the vessel
  // with the given |GUID| in |frame|.  |sun_world_position| is the current
  // position of the sun in |World| space as returned by
  // |Planetarium.fetch.Sun.position|.  It is used to define the relation
  // between |WorldSun| and |World|.
  virtual RenderedTrajectory<World> RenderedVesselTrajectory(
      GUID const& vessel_guid,
      RenderingFrame const& frame,
      Position<World> const& sun_world_position) const;

  virtual std::unique_ptr<BodyCentredNonRotatingFrame>
  NewBodyCentredNonRotatingFrame(Index const reference_body_index) const;

  virtual std::unique_ptr<BarycentricRotatingFrame>
  NewBarycentricRotatingFrame(Index const primary_index,
                              Index const secondary_index) const;

  virtual Position<World> VesselWorldPosition(
      GUID const& vessel_guid,
      Position<World> const& parent_world_position) const;

  virtual Velocity<World> VesselWorldVelocity(
      GUID const& vessel_guid,
      Velocity<World> const& parent_world_velocity,
      Time const& parent_rotation_period) const;

  // Creates |next_physics_bubble_| if it is null.  Adds the vessel with GUID
  // |vessel_guid| to |next_physics_bubble_->vessels| with a list of pointers to
  // the |Part|s in |parts|.  Merges |parts| into |next_physics_bubble_->parts|.
  // A vessel with GUID |vessel_guid| must have been inserted and kept.  The
  // vessel with GUID |vessel_guid| must not already be in
  // |next_physics_bubble_->vessels|.  |parts| must not contain a |PartID|
  // already in |next_physics_bubble_->parts|.
  void AddVesselToNextPhysicsBubble(
      GUID const& vessel_guid,
      std::vector<std::pair<PartID, std::unique_ptr<Part<World>>>> parts);

 private:
  using GUIDToOwnedVessel = std::map<GUID, std::unique_ptr<Vessel>>;
  using GUIDToUnownedVessel = std::map<GUID, Vessel* const>;

  // The common last time of the histories of synchronized vessels and
  // celestials.
  Instant const& HistoryTime() const;

  // The rotation between the |World| basis at |current_time_| and the
  // |Barycentric| axes. Since |WorldSun| is not a rotating reference frame,
  // this change of basis is all that's required to convert relative velocities
  // or displacements between simultaneous events.
  Rotation<Barycentric, WorldSun> PlanetariumRotation() const;

  // Utilities for |AdvanceTime|.

  // Remove vessels for which |keep| is false, and sets |keep| to false for the
  // remaining ones.
  void CleanUpVessels();
<<<<<<< HEAD
  // Given |vessel| and an iterator to it in |new_vessels_|, checks that it has
  // been given an initial state, i.e. that its |history| is not null, and that
  // the following are equivalent:
  // * |vessel| is in |new_vessels_|
  // * its |prolongation| is null
  // * its |history->last_time()| is greater than |HistoryTime()|.
  // Also checks that |history->last_time()| is at least |HistoryTime()|.
  void CheckVesselInvariants(
      Vessel const& vessel,
      GUIDToUnownedVessel::iterator const it_in_new_vessels) const;
=======

  // Given an iterator to an element of |vessels_|, check that the corresponding
  // |Vessel| been given an initial state, i.e. that its |prolongation_| is not
  // null, and that it is not in |new_vessels_| if, and only if, it
  // |is_synchronized()|.
  // Also checks that its |prolongation().last().time()| is at least
  // |HistoryTime()|, and that if it |is_synchronized()|, its
  // |history().last().time()| is exactly |HistoryTime()|.
  void CheckVesselInvariants(GUIDToOwnedVessel::const_iterator const it) const;

>>>>>>> 1d6c8b41
  // Evolves the histories of the |celestials_| and of the synchronized vessels
  // up to at most |t|. |t| must be large enough that at least one step of
  // size |Δt_| can fit between |current_time_| and |t|.
  void EvolveSynchronizedHistories(Instant const& t);
  // Synchronizes the |new_vessels_| and clears |new_vessels_|.
  void SynchronizeNewHistories();
  // Resets the prolongations of all vessels and celestials to |HistoryTime()|.
  // All vessels must satisfy |is_synchronized()|.
  void ResetProlongations();
<<<<<<< HEAD
  // Evolves the prolongations of all celestials and synchronized vessels, as
  // well as the histories of unsynchronized vessels, up to exactly instant |t|.
  void EvolveProlongationsAndUnsynchronizedHistories(Instant const& t);
  // Returns true if, and only if, |vessel| is in
  // |current_physics_bubble_->vessels|.  |current_physics_bubble_| may be null,
  // in that case, returns false.
  bool IsInPhysicsBubble(Vessel const* const vessel) const;
  // |current_physics_bubble_->vessels.size()|, or 0 if
  // |current_physics_bubble_| is null.
  int64_t NumberOfVesselsInPhysicsBubble() const;

  // If |next_physics_bubble_| is not null, computes the world centre of mass,
  // trajectory (including intrinsic acceleration) of |*next_physics_bubble_|.
  // Moves |next_physics_bubble_| into |current_physics_bubble_|.
  void PreparePhysicsBubble(Instant const& next_time);

  // Utilities for |PreparePhysicsBubble|.

  // Computes the world degrees of freedom of the centre of mass of
  // |next_physics_bubble_| using the contents of |next_physics_bubble_->parts|.
  // |next_physics_bubble_| must not be null.
  void ComputeNextPhysicsBubbleCentreOfMassWorldDegreesOfFreedom();
  // Creates |next_physics_bubble_->centre_of_mass_trajectory| and appends to it
  // the barycentre of the degrees of freedom of the vessels in
  // |next_physics_bubble_->vessels|.  There is no intrinsic acceleration.
  // |next_physics_bubble_| must not be null.
  void RestartNextPhysicsBubble();
  // Returns the intrinsic acceleration measured on the parts that are common to
  // the current and next physics bubbles.  Stores a pair of pointers to parts
  // (current, next) in |common_parts| for all parts common to the current and
  // next physics bubble.
  // |common_parts| must not be null.  |*common_parts| must be empty.  No
  // transfer of ownership.
  Vector<Acceleration, World> IntrinsicAcceleration(
      Instant const& next_time,
      std::vector<std::pair<Part<World>*, Part<World>*>>* const common_parts);
  // Given the vector of common parts produced by |IntrinsicAcceleration|,
  // constructs |*next_physics_bubble_->centre_of_mass_trajectory| and appends
  // degres of freedom at |current_time_| that conserve the degrees of freedom
  // of the centre of mass of the parts in |common_parts|.
  // |common_parts| must not be null.  |next_physics_bubble_| must not be null.
  // No transfer of ownership
  void ShiftBubble(
      std::vector<std::pair<Part<World>*,
                            Part<World>*>> const* const common_parts);
=======

  // Evolves the prolongations of all celestials and vessels up to exactly
  // instant |t|.
  void EvolveProlongations(Instant const& t);
>>>>>>> 1d6c8b41

  // TODO(egg): Constant time step for now.
  Time const Δt_ = 10 * Second;

  GUIDToOwnedVessel vessels_;
  std::map<Index, std::unique_ptr<Celestial>> celestials_;

  // Vessels which have been recently inserted after |HistoryTime()|.  These
  // vessels do not satisfy |is_synchronized()|.  The pointers are not owning
  // and not null.
  std::set<Vessel* const> new_vessels_;

  // The vessels that will be kept during the next call to |AdvanceTime|.
  std::set<Vessel const* const> kept_;

  struct PhysicsBubble {
    std::map<Vessel const* const, std::vector<Part<World>* const>> vessels;
    std::map<PartID, std::unique_ptr<Part<World>> const> parts;
    // TODO(egg): the following two should be |std::optional| when that becomes
    // a thing.
    std::unique_ptr<DegreesOfFreedom<World>> centre_of_mass;
    std::unique_ptr<Trajectory<Barycentric>> centre_of_mass_trajectory;
  };

  std::unique_ptr<PhysicsBubble> current_physics_bubble_;
  std::unique_ptr<PhysicsBubble> next_physics_bubble_;

  MasslessBody bubble_body_;

  std::unique_ptr<NBodySystem<Barycentric>> n_body_system_;
  // The symplectic integrator computing the synchronized histories.
  SPRKIntegrator<Length, Speed> history_integrator_;
  // The integrator computing the prolongations.
  SPRKIntegrator<Length, Speed> prolongation_integrator_;

  // Whether initialization is ongoing.
  Monostable initializing;

  Angle planetarium_rotation_;
  // The current in-game universal time.
  Instant current_time_;
  Celestial* sun_;  // Not owning, not null.

  friend class TestablePlugin;
};

}  // namespace ksp_plugin
}  // namespace principia<|MERGE_RESOLUTION|>--- conflicted
+++ resolved
@@ -239,19 +239,6 @@
   // Remove vessels for which |keep| is false, and sets |keep| to false for the
   // remaining ones.
   void CleanUpVessels();
-<<<<<<< HEAD
-  // Given |vessel| and an iterator to it in |new_vessels_|, checks that it has
-  // been given an initial state, i.e. that its |history| is not null, and that
-  // the following are equivalent:
-  // * |vessel| is in |new_vessels_|
-  // * its |prolongation| is null
-  // * its |history->last_time()| is greater than |HistoryTime()|.
-  // Also checks that |history->last_time()| is at least |HistoryTime()|.
-  void CheckVesselInvariants(
-      Vessel const& vessel,
-      GUIDToUnownedVessel::iterator const it_in_new_vessels) const;
-=======
-
   // Given an iterator to an element of |vessels_|, check that the corresponding
   // |Vessel| been given an initial state, i.e. that its |prolongation_| is not
   // null, and that it is not in |new_vessels_| if, and only if, it
@@ -260,8 +247,6 @@
   // |HistoryTime()|, and that if it |is_synchronized()|, its
   // |history().last().time()| is exactly |HistoryTime()|.
   void CheckVesselInvariants(GUIDToOwnedVessel::const_iterator const it) const;
-
->>>>>>> 1d6c8b41
   // Evolves the histories of the |celestials_| and of the synchronized vessels
   // up to at most |t|. |t| must be large enough that at least one step of
   // size |Δt_| can fit between |current_time_| and |t|.
@@ -271,10 +256,9 @@
   // Resets the prolongations of all vessels and celestials to |HistoryTime()|.
   // All vessels must satisfy |is_synchronized()|.
   void ResetProlongations();
-<<<<<<< HEAD
-  // Evolves the prolongations of all celestials and synchronized vessels, as
-  // well as the histories of unsynchronized vessels, up to exactly instant |t|.
-  void EvolveProlongationsAndUnsynchronizedHistories(Instant const& t);
+  // Evolves the prolongations of all celestials and vessels up to exactly
+  // instant |t|.
+  void EvolveProlongations(Instant const& t);
   // Returns true if, and only if, |vessel| is in
   // |current_physics_bubble_->vessels|.  |current_physics_bubble_| may be null,
   // in that case, returns false.
@@ -317,12 +301,6 @@
   void ShiftBubble(
       std::vector<std::pair<Part<World>*,
                             Part<World>*>> const* const common_parts);
-=======
-
-  // Evolves the prolongations of all celestials and vessels up to exactly
-  // instant |t|.
-  void EvolveProlongations(Instant const& t);
->>>>>>> 1d6c8b41
 
   // TODO(egg): Constant time step for now.
   Time const Δt_ = 10 * Second;
