--- conflicted
+++ resolved
@@ -824,11 +824,8 @@
     int const main_body_index,
     QP const main_body_world_degrees_of_freedom,
     QP const part_world_degrees_of_freedom,
-<<<<<<< HEAD
+    WXYZ const part_rotation,
     XYZ const part_angular_velocity,
-=======
-    WXYZ const part_rotation,
->>>>>>> fce1277f
     double const delta_t) {
   journal::Method<journal::InsertOrKeepLoadedPart> m(
       {plugin,
@@ -841,11 +838,8 @@
        main_body_index,
        main_body_world_degrees_of_freedom,
        part_world_degrees_of_freedom,
-<<<<<<< HEAD
+       part_rotation,
        part_angular_velocity,
-=======
-       part_rotation,
->>>>>>> fce1277f
        delta_t});
   CHECK_NOTNULL(plugin);
 
@@ -895,11 +889,8 @@
       main_body_index,
       FromQP<DegreesOfFreedom<World>>(main_body_world_degrees_of_freedom),
       part_degrees_of_freedom,
-<<<<<<< HEAD
+      part_to_world,
       FromXYZ<AngularVelocity<World>>(part_angular_velocity),
-=======
-      part_to_world,
->>>>>>> fce1277f
       delta_t * Second);
   return m.Return();
 }
