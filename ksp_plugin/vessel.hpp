--- conflicted
+++ resolved
@@ -307,14 +307,12 @@
   // become the new |prediction_|.  If |prediction_| is not null, it is deleted.
   void AttachPrediction(DiscreteTrajectory<Barycentric>&& trajectory);
 
-<<<<<<< HEAD
   // A vessel is collapsible if it is alone in its pile-up and is in inertial
   // motion.
   bool IsCollapsible() const;
-=======
+
   // Returns true if this object holds a non-null deserialized flight plan.
   bool has_deserialized_flight_plan() const;
->>>>>>> 5dcd1028
 
   GUID const guid_;
   std::string name_;
