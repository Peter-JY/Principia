﻿<?xml version="1.0" encoding="utf-8"?>
<Project ToolsVersion="4.0" xmlns="http://schemas.microsoft.com/developer/msbuild/2003">
  <ItemGroup>
    <Filter Include="Source Files">
      <UniqueIdentifier>{4FC737F1-C7A5-4376-A066-2A32D752A2FF}</UniqueIdentifier>
      <Extensions>cpp;c;cc;cxx;def;odl;idl;hpj;bat;asm;asmx</Extensions>
    </Filter>
    <Filter Include="Header Files">
      <UniqueIdentifier>{93995380-89BD-4b04-88EB-625FBE52EBFB}</UniqueIdentifier>
      <Extensions>h;hh;hpp;hxx;hm;inl;inc;xsd</Extensions>
    </Filter>
    <Filter Include="Test Files">
      <UniqueIdentifier>{d76b8234-8f36-423c-8d7e-f460751798af}</UniqueIdentifier>
    </Filter>
  </ItemGroup>
  <ItemGroup>
    <ClInclude Include="not_null.hpp">
      <Filter>Header Files</Filter>
    </ClInclude>
    <ClInclude Include="not_null_body.hpp">
      <Filter>Source Files</Filter>
    </ClInclude>
    <ClInclude Include="unique_ptr_logging.hpp">
      <Filter>Header Files</Filter>
    </ClInclude>
    <ClInclude Include="unique_ptr_logging_body.hpp">
      <Filter>Source Files</Filter>
    </ClInclude>
    <ClInclude Include="macros.hpp">
      <Filter>Header Files</Filter>
    </ClInclude>
    <ClInclude Include="mappable.hpp">
      <Filter>Header Files</Filter>
    </ClInclude>
    <ClInclude Include="fingerprint2011.hpp">
      <Filter>Header Files</Filter>
    </ClInclude>
    <ClInclude Include="hexadecimal.hpp">
      <Filter>Header Files</Filter>
    </ClInclude>
    <ClInclude Include="hexadecimal_body.hpp">
      <Filter>Source Files</Filter>
    </ClInclude>
    <ClInclude Include="monostable.hpp">
      <Filter>Header Files</Filter>
    </ClInclude>
    <ClInclude Include="monostable_body.hpp">
      <Filter>Source Files</Filter>
    </ClInclude>
    <ClInclude Include="map_util.hpp">
      <Filter>Header Files</Filter>
    </ClInclude>
    <ClInclude Include="pull_serializer.hpp">
      <Filter>Header Files</Filter>
    </ClInclude>
    <ClInclude Include="pull_serializer_body.hpp">
      <Filter>Source Files</Filter>
    </ClInclude>
    <ClInclude Include="push_deserializer.hpp">
      <Filter>Header Files</Filter>
    </ClInclude>
    <ClInclude Include="push_deserializer_body.hpp">
      <Filter>Source Files</Filter>
    </ClInclude>
    <ClInclude Include="array.hpp">
      <Filter>Header Files</Filter>
    </ClInclude>
    <ClInclude Include="array_body.hpp">
      <Filter>Source Files</Filter>
    </ClInclude>
    <ClInclude Include="get_line.hpp">
      <Filter>Header Files</Filter>
    </ClInclude>
    <ClInclude Include="get_line_body.hpp">
      <Filter>Source Files</Filter>
    </ClInclude>
    <ClInclude Include="optional_logging.hpp">
      <Filter>Header Files</Filter>
    </ClInclude>
    <ClInclude Include="optional_logging_body.hpp">
      <Filter>Source Files</Filter>
    </ClInclude>
    <ClInclude Include="version.generated.h">
      <Filter>Header Files</Filter>
    </ClInclude>
    <ClInclude Include="status.hpp">
      <Filter>Header Files</Filter>
    </ClInclude>
    <ClInclude Include="status_or.hpp">
      <Filter>Header Files</Filter>
    </ClInclude>
    <ClInclude Include="status_or_body.hpp">
      <Filter>Source Files</Filter>
    </ClInclude>
    <ClInclude Include="disjoint_sets.hpp">
      <Filter>Header Files</Filter>
    </ClInclude>
    <ClInclude Include="disjoint_sets_body.hpp">
      <Filter>Source Files</Filter>
    </ClInclude>
    <ClInclude Include="bundle.hpp">
      <Filter>Header Files</Filter>
    </ClInclude>
    <ClInclude Include="mod.hpp">
      <Filter>Header Files</Filter>
    </ClInclude>
    <ClInclude Include="not_constructible.hpp">
      <Filter>Header Files</Filter>
    </ClInclude>
    <ClInclude Include="function.hpp">
      <Filter>Header Files</Filter>
    </ClInclude>
    <ClInclude Include="function_body.hpp">
      <Filter>Source Files</Filter>
    </ClInclude>
    <ClInclude Include="file.hpp">
      <Filter>Header Files</Filter>
    </ClInclude>
    <ClInclude Include="file_body.hpp">
      <Filter>Source Files</Filter>
    </ClInclude>
    <ClInclude Include="optional_serialization.hpp">
      <Filter>Header Files</Filter>
    </ClInclude>
    <ClInclude Include="version.hpp">
      <Filter>Header Files</Filter>
    </ClInclude>
    <ClInclude Include="thread_pool.hpp">
      <Filter>Header Files</Filter>
    </ClInclude>
    <ClInclude Include="thread_pool_body.hpp">
      <Filter>Source Files</Filter>
    </ClInclude>
    <ClInclude Include="ranges.hpp">
      <Filter>Header Files</Filter>
    </ClInclude>
    <ClInclude Include="ranges_body.hpp">
      <Filter>Source Files</Filter>
    </ClInclude>
    <ClInclude Include="sink_source.hpp">
      <Filter>Header Files</Filter>
    </ClInclude>
    <ClInclude Include="sink_source_body.hpp">
      <Filter>Source Files</Filter>
    </ClInclude>
    <ClInclude Include="base32768.hpp">
      <Filter>Header Files</Filter>
    </ClInclude>
    <ClInclude Include="base32768_body.hpp">
      <Filter>Source Files</Filter>
    </ClInclude>
    <ClInclude Include="serialization.hpp">
      <Filter>Header Files</Filter>
    </ClInclude>
    <ClInclude Include="serialization_body.hpp">
      <Filter>Source Files</Filter>
    </ClInclude>
    <ClInclude Include="encoder.hpp">
      <Filter>Header Files</Filter>
    </ClInclude>
    <ClInclude Include="base64.hpp">
      <Filter>Header Files</Filter>
    </ClInclude>
    <ClInclude Include="base64_body.hpp">
      <Filter>Source Files</Filter>
    </ClInclude>
    <ClInclude Include="graveyard.hpp">
      <Filter>Header Files</Filter>
    </ClInclude>
    <ClInclude Include="graveyard_body.hpp">
      <Filter>Source Files</Filter>
    </ClInclude>
    <ClInclude Include="constant_function.hpp">
      <Filter>Header Files</Filter>
    </ClInclude>
    <ClInclude Include="tags.hpp">
      <Filter>Header Files</Filter>
    </ClInclude>
    <ClInclude Include="traits.hpp">
      <Filter>Header Files</Filter>
    </ClInclude>
<<<<<<< HEAD
    <ClInclude Include="zfp_compressor.hpp">
      <Filter>Header Files</Filter>
    </ClInclude>
    <ClInclude Include="zfp_compressor_body.hpp">
      <Filter>Source Files</Filter>
    </ClInclude>
=======
    <ClInclude Include="flags.hpp">
      <Filter>Header Files</Filter>
    </ClInclude>
>>>>>>> ae37e2ba
  </ItemGroup>
  <ItemGroup>
    <ClCompile Include="not_null_test.cpp">
      <Filter>Test Files</Filter>
    </ClCompile>
    <ClCompile Include="hexadecimal_test.cpp">
      <Filter>Test Files</Filter>
    </ClCompile>
    <ClCompile Include="pull_serializer_test.cpp">
      <Filter>Test Files</Filter>
    </ClCompile>
    <ClCompile Include="push_deserializer_test.cpp">
      <Filter>Test Files</Filter>
    </ClCompile>
    <ClCompile Include="status.cpp">
      <Filter>Source Files</Filter>
    </ClCompile>
    <ClCompile Include="status_test.cpp">
      <Filter>Test Files</Filter>
    </ClCompile>
    <ClCompile Include="status_or_test.cpp">
      <Filter>Test Files</Filter>
    </ClCompile>
    <ClCompile Include="disjoint_sets_test.cpp">
      <Filter>Test Files</Filter>
    </ClCompile>
    <ClCompile Include="bundle.cpp">
      <Filter>Source Files</Filter>
    </ClCompile>
    <ClCompile Include="bundle_test.cpp">
      <Filter>Test Files</Filter>
    </ClCompile>
    <ClCompile Include="function_test.cpp">
      <Filter>Test Files</Filter>
    </ClCompile>
    <ClCompile Include="version.generated.cc">
      <Filter>Source Files</Filter>
    </ClCompile>
    <ClCompile Include="array_test.cpp">
      <Filter>Test Files</Filter>
    </ClCompile>
    <ClCompile Include="thread_pool_test.cpp">
      <Filter>Test Files</Filter>
    </ClCompile>
    <ClCompile Include="base32768_test.cpp">
      <Filter>Test Files</Filter>
    </ClCompile>
    <ClCompile Include="base64_test.cpp">
      <Filter>Test Files</Filter>
    </ClCompile>
<<<<<<< HEAD
    <ClCompile Include="zfp_compressor.cpp">
      <Filter>Source Files</Filter>
    </ClCompile>
=======
    <ClCompile Include="flags.cpp">
      <Filter>Source Files</Filter>
    </ClCompile>
    <ClCompile Include="flags_test.cpp">
      <Filter>Test Files</Filter>
    </ClCompile>
>>>>>>> ae37e2ba
  </ItemGroup>
</Project><|MERGE_RESOLUTION|>--- conflicted
+++ resolved
@@ -179,18 +179,15 @@
     <ClInclude Include="traits.hpp">
       <Filter>Header Files</Filter>
     </ClInclude>
-<<<<<<< HEAD
+    <ClInclude Include="flags.hpp">
+      <Filter>Header Files</Filter>
+    </ClInclude>
     <ClInclude Include="zfp_compressor.hpp">
       <Filter>Header Files</Filter>
     </ClInclude>
     <ClInclude Include="zfp_compressor_body.hpp">
       <Filter>Source Files</Filter>
     </ClInclude>
-=======
-    <ClInclude Include="flags.hpp">
-      <Filter>Header Files</Filter>
-    </ClInclude>
->>>>>>> ae37e2ba
   </ItemGroup>
   <ItemGroup>
     <ClCompile Include="not_null_test.cpp">
@@ -241,17 +238,14 @@
     <ClCompile Include="base64_test.cpp">
       <Filter>Test Files</Filter>
     </ClCompile>
-<<<<<<< HEAD
+    <ClCompile Include="flags.cpp">
+      <Filter>Source Files</Filter>
+    </ClCompile>
+    <ClCompile Include="flags_test.cpp">
+      <Filter>Test Files</Filter>
+    </ClCompile>
     <ClCompile Include="zfp_compressor.cpp">
       <Filter>Source Files</Filter>
     </ClCompile>
-=======
-    <ClCompile Include="flags.cpp">
-      <Filter>Source Files</Filter>
-    </ClCompile>
-    <ClCompile Include="flags_test.cpp">
-      <Filter>Test Files</Filter>
-    </ClCompile>
->>>>>>> ae37e2ba
   </ItemGroup>
 </Project>