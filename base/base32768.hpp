--- conflicted
+++ resolved
@@ -15,44 +15,19 @@
 template<bool null_terminated>
 class Base32768Encoder : public Encoder<char16_t, null_terminated> {
  public:
-<<<<<<< HEAD
-  // Encodes |input| into |output|, which must be large enough to hold the
-  // encoded form.
   inline void Encode(Array<std::uint8_t const> input,
                      Array<char16_t> output) override;
 
-  // Same as above but the storage is allocated by the callee.
   inline UniqueArray<char16_t> Encode(Array<std::uint8_t const> input) override;
 
-  // Length of the encoded form, in char16_t.
   inline std::int64_t EncodedLength(Array<std::uint8_t const> input) override;
 
-  // Decodes |input| into |output|, which must be large enough to hold the
-  // decoded form.
   inline void Decode(Array<char16_t const> input,
                      Array<std::uint8_t> output) override;
 
-  // Same as above but the storage is allocated by the callee.  The input may or
-  // may not be null-terminated.
   inline UniqueArray<std::uint8_t> Decode(Array<char16_t const> input) override;
 
-  // Length of the decoded form, in uint8_t.
   inline std::int64_t DecodedLength(Array<char16_t const> input) override;
-=======
-  void Encode(Array<std::uint8_t const> input,
-              Array<char16_t> output) override;
-
-  UniqueArray<char16_t> Encode(Array<std::uint8_t const> input) override;
-
-  std::int64_t EncodedLength(Array<std::uint8_t const> input) override;
-
-  void Decode(Array<char16_t const> input,
-              Array<std::uint8_t> output) override;
-
-  UniqueArray<std::uint8_t> Decode(Array<char16_t const> input) override;
-
-  std::int64_t DecodedLength(Array<char16_t const> input) override;
->>>>>>> 2aba42dd
 };
 
 }  // namespace internal_base32768
