﻿
#include <memory>
#include <string>
#include <vector>

<<<<<<< HEAD
#include "astronomy/time_scales.hpp"
#include "base/array.hpp"
#include "base/hexadecimal.hpp"
#include "geometry/grassmann.hpp"
=======
#include "base/file.hpp"
#include "base/not_null.hpp"
#include "base/pull_serializer.hpp"
#include "base/push_deserializer.hpp"
>>>>>>> 30c10606
#include "glog/logging.h"
#include "gmock/gmock.h"
#include "google/protobuf/io/coded_stream.h"
#include "gtest/gtest.h"
<<<<<<< HEAD
#include "ksp_plugin/frames.hpp"
#include "ksp_plugin/interface.hpp"
#include "ksp_plugin/plugin.hpp"
#include "physics/apsides.hpp"
#include "quantities/astronomy.hpp"
#include "quantities/quantities.hpp"
#include "quantities/si.hpp"
#include "serialization/ksp_plugin.pb.h"
#include "serialization/physics.pb.h"
#include "testing_utilities/serialization.hpp"

namespace principia {
namespace ksp_plugin {
namespace internal_plugin {

using astronomy::TTSecond;
using astronomy::operator""_TT;
using astronomy::date_time::DateTime;
using astronomy::date_time::operator""_DateTime;
using base::Array;
using base::HexadecimalEncoder;
using base::UniqueArray;
using geometry::Bivector;
using geometry::Trivector;
using geometry::Vector;
using physics::BodyCentredNonRotatingDynamicFrame;
using physics::ComputeApsides;
using quantities::Length;
using quantities::Speed;
using quantities::si::Hour;
using quantities::si::Kilo;
using quantities::si::Metre;
using quantities::si::Radian;
using quantities::si::Second;
using ::testing::AllOf;
using ::testing::AnyOf;
using ::testing::ElementsAre;
using ::testing::Eq;
using ::testing::Gt;
using ::testing::IsFalse;
using ::testing::IsTrue;
using ::testing::Lt;

class PluginCompatibilityTest : public testing::Test {
protected:
  PluginCompatibilityTest() {
    google::LogToStderr();
  }

  std::unique_ptr<Plugin const> ReadPluginFromBase64File(
      std::filesystem::path const& filename) {
    LOG(INFO) << "Reading file " << filename << u8"…";
    auto const lines = testing_utilities::ReadLinesFromBase64File(filename);
    base::PushDeserializer* deserializer = nullptr;
    Plugin const* plugin;
    LOG(INFO) << lines.size() << u8" lines. Deserializing…";
    for (std::string const& line : lines) {
      interface::principia__DeserializePlugin(line.c_str(),
                                              &deserializer,
                                              &plugin,
                                              /*compressor=*/"gipfeli",
                                              "base64");
    }
    interface::principia__DeserializePlugin("",
                                            &deserializer,
                                            &plugin,
                                            /*compressor=*/"gipfeli",
                                            "base64");
    LOG(INFO) << "Deserialization complete.";
    return std::unique_ptr<Plugin const>(plugin);
  }
};

TEST_F(PluginCompatibilityTest, PreCartan) {
  // This space for rent.
}

TEST_F(PluginCompatibilityTest, Reach) {
  std::unique_ptr<Plugin const> const plugin =
      ReadPluginFromBase64File(SOLUTION_DIR / "ksp_plugin_test" / "Reach.sfs");
  auto const test = plugin->GetVessel("f2d77873-4776-4809-9dfb-de9e7a0620a6");
  EXPECT_THAT(test->name(), Eq("TEST"));
  EXPECT_THAT(TTSecond(test->psychohistory().front().time),
              Eq("1970-08-14T08:03:18"_DateTime));
  EXPECT_THAT(TTSecond(test->psychohistory().back().time),
              Eq("1970-08-14T08:47:05"_DateTime));
  EXPECT_THAT(test->has_flight_plan(), IsFalse());

  auto const infnity =
      plugin->GetVessel("29142a79-7acd-47a9-a34d-f9f2a8e1b4ed");
  EXPECT_THAT(infnity->name(), Eq("IFNITY-5.2"));
  EXPECT_THAT(TTSecond(infnity->psychohistory().front().time),
              Eq("1970-08-14T08:03:46"_DateTime));
  EXPECT_THAT(TTSecond(infnity->psychohistory().back().time),
              Eq("1970-08-14T08:47:05"_DateTime));
  EXPECT_THAT(infnity->has_flight_plan(), IsTrue());
  EXPECT_THAT(infnity->flight_plan().number_of_manœuvres(), Eq(16));
  std::vector<DateTime> manœuvre_tt_seconds;
  std::vector<Speed> manœuvre_Δvs;
  for (int i = 0; i < infnity->flight_plan().number_of_manœuvres(); ++i) {
    manœuvre_tt_seconds.push_back(
        TTSecond(infnity->flight_plan().GetManœuvre(i).initial_time()));
    manœuvre_Δvs.push_back(infnity->flight_plan().GetManœuvre(i).Δv().Norm());
  }
  EXPECT_THAT(manœuvre_tt_seconds,
              ElementsAre("1970-08-14T09:34:49"_DateTime,
                          "1970-08-15T13:59:24"_DateTime,
                          "1970-12-22T07:48:21"_DateTime,
                          "1971-01-08T17:36:55"_DateTime,
                          "1971-07-02T17:16:00"_DateTime,
                          "1971-09-06T03:27:33"_DateTime,
                          "1972-02-13T22:47:26"_DateTime,
                          "1972-03-25T16:30:19"_DateTime,
                          "1972-12-24T04:09:32"_DateTime,
                          "1973-06-04T01:59:07"_DateTime,
                          "1973-07-09T06:07:17"_DateTime,
                          "1973-09-10T03:59:44"_DateTime,
                          "1974-11-20T17:34:27"_DateTime,
                          "1975-10-07T01:29:45"_DateTime,
                          "1975-12-29T21:27:13"_DateTime,
                          "1977-07-28T22:47:53"_DateTime));
  EXPECT_THAT(manœuvre_Δvs,
              ElementsAre(+3.80488671073918022e+03 * (Metre / Second),
                          +3.04867185471741759e-04 * (Metre / Second),
                          +1.58521291818444873e-03 * (Metre / Second),
                          +1.40000000034068623e-03 * (Metre / Second),
                          +1.00000000431022681e-04 * (Metre / Second),
                          +1.78421858738381537e-03 * (Metre / Second),
                          +7.72606625794511597e-04 * (Metre / Second),
                          +5.32846131747503372e-03 * (Metre / Second),
                          +3.45000000046532824e-03 * (Metre / Second),
                          +9.10695453328359134e-03 * (Metre / Second),
                          +4.49510921430966881e-01 * (Metre / Second),
                          +1.00000000431022681e-04 * (Metre / Second),
                          +5.10549409572428781e-01 * (Metre / Second),
                          +2.86686518692948443e-02 * (Metre / Second),
                          +1.00404183285598275e-03 * (Metre / Second),
                          +1.39666705839172456e-01 * (Metre / Second)));
  for (Vessel const* vessel : {test, infnity}) {
    LOG(ERROR) << vessel->name() << ":";
    if (vessel->has_flight_plan()) {
      auto& flight_plan = vessel->flight_plan();
      LOG(ERROR) << flight_plan.number_of_manœuvres() << u8" manœuvres";
      LOG(ERROR) << "Flight plan: " << TTSecond(flight_plan.initial_time())
                 << " .. " << TTSecond(flight_plan.actual_final_time());
      auto adaptive_step_parameters = flight_plan.adaptive_step_parameters();
      adaptive_step_parameters.set_max_steps(
          std::numeric_limits<int64_t>::max());
      flight_plan.SetAdaptiveStepParameters(
          adaptive_step_parameters,
          flight_plan.generalized_adaptive_step_parameters());
      for (;;) {
        if (flight_plan.SetDesiredFinalTime("1989-07-14T12:00:00"_TT).ok()) {
          break;
        }
        LOG(ERROR) << flight_plan.actual_final_time();
        LOG(ERROR) << "Extended to "
                   << TTSecond(flight_plan.actual_final_time());
      }
      LOG(ERROR) << "Extended to " << TTSecond(flight_plan.actual_final_time());
      for (int i = 0; i < flight_plan.number_of_manœuvres(); ++i) {
        Instant const t = flight_plan.GetManœuvre(i).initial_time();
        LOG(ERROR) << flight_plan.GetManœuvre(i).Δv().Norm() << " at "
                   << TTSecond(t)
                   << t - astronomy::internal_time_scales::DateTimeAsTT(
                              TTSecond(t));
        serialization::DynamicFrame frame;
        flight_plan.GetManœuvre(i).frame()->WriteToMessage(&frame);
        auto const& manœuvre_frame = dynamic_cast<
            BodyCentredNonRotatingDynamicFrame<Barycentric, Navigation> const&>(
            *flight_plan.GetManœuvre(i).frame());
        LOG(ERROR) << manœuvre_frame.centre()->name();
        DiscreteTrajectory<Barycentric>::Iterator begin;
        DiscreteTrajectory<Barycentric>::Iterator end;
        // Loop over the preceding coast, the current burn, and the final coast
        // if this is the last manœuvre.
        for (int const j : (i == flight_plan.number_of_manœuvres() - 1
                                ? std::vector{0, 1, 2}
                                : std::vector{0, 1})) {
          flight_plan.GetSegment(2 * i + j, begin, end);
          for (int i = 0; i < 100; ++i) {
            if (plugin->HasCelestial(i)) {
              auto const& celestial = plugin->GetCelestial(i);
              DiscreteTrajectory<Barycentric> apoapsides;
              DiscreteTrajectory<Barycentric> periapsides;
              ComputeApsides(celestial.trajectory(),
                             begin,
                             end,
                             /*max_points=*/std::numeric_limits<int>::max(),
                             apoapsides,
                             periapsides);
              for (auto const periapsis : periapsides) {
                auto const distance =
                    (celestial.trajectory().EvaluatePosition(periapsis.time) -
                     periapsis.degrees_of_freedom.position())
                        .Norm();
                std::set<std::string_view> const gas_giants{
                    "Jupiter", "Saturn", "Uranus", "Neptune"};
                Length const threshold =
                    (gas_giants.contains(celestial.body()->name()) ||
                     (celestial.parent() != nullptr &&
                      gas_giants.contains(celestial.parent()->body()->name())))
                        ? 1e7 * Kilo(Metre)
                        : 1e5 * Kilo(Metre);
                if (distance < threshold) {
                  LOG(ERROR) << TTSecond(periapsis.time) << ": "
                             << distance / Kilo(Metre) << " km from "
                             << celestial.body()->name();
                }
              }
            }
          }
        }
      }
    } else {
      LOG(ERROR) << "No flight plan.";
    }
    LOG(ERROR) << "Psychohistory range: "
               << TTSecond(vessel->psychohistory().front().time) << " .. "
               << TTSecond(vessel->psychohistory().back().time);
=======
#include "ksp_plugin/interface.hpp"
#include "ksp_plugin/plugin.hpp"
#include "serialization/ksp_plugin.pb.h"
#include "testing_utilities/serialization.hpp"

namespace principia {
namespace interface {

using base::not_null;
using base::OFStream;
using base::PullSerializer;
using base::PushDeserializer;
using ksp_plugin::Plugin;
using testing_utilities::ReadLinesFromBase64File;
using testing_utilities::ReadLinesFromHexadecimalFile;
using ::testing::NotNull;

const char preferred_compressor[] = "gipfeli";
const char preferred_encoder[] = "base64";

class PluginCompatibilityTest : public testing::Test {
 protected:
  // Reads a plugin from a file containing only the "serialized_plugin = "
  // lines, with "serialized_plugin = " dropped.
  not_null<std::unique_ptr<Plugin const>> ReadPluginFromFile(
      std::filesystem::path const& filename,
      std::string_view const compressor,
      std::string_view const encoder) {
    Plugin const* plugin = nullptr;

    PushDeserializer* deserializer = nullptr;
    auto const lines =
        encoder == "hexadecimal" ? ReadLinesFromHexadecimalFile(filename)
        : encoder == "base64"    ? ReadLinesFromBase64File(filename)
                                  : std::vector<std::string>{};
    CHECK(!lines.empty());

    LOG(ERROR) << "Deserialization starting";
    for (std::string const& line : lines) {
      principia__DeserializePlugin(line.c_str(),
                                   &deserializer,
                                   &plugin,
                                   compressor.data(),
                                   encoder.data());
    }
    principia__DeserializePlugin("",
                                 &deserializer,
                                 &plugin,
                                 compressor.data(),
                                 encoder.data());
    LOG(ERROR) << "Deserialization complete";

    return std::unique_ptr<Plugin const>(plugin);
  }

  // Writes a plugin to a file.
  void WritePluginToFile(std::filesystem::path const& filename,
                         std::string_view const compressor,
                         std::string_view const encoder,
                         not_null<std::unique_ptr<Plugin const>> plugin) {
    OFStream file(filename);
    PullSerializer* serializer = nullptr;
    char const* b64 = nullptr;

    LOG(ERROR) << "Serialization starting";
    for (;;) {
      b64 = principia__SerializePlugin(plugin.get(),
                                       &serializer,
                                       preferred_compressor,
                                       preferred_encoder);
      if (b64 == nullptr) {
        break;
      }
      file << b64 << "\n";
      principia__DeleteString(&b64);
    }
    LOG(ERROR) << "Serialization complete";

    Plugin const* released_plugin = plugin.release();
    principia__DeletePlugin(&released_plugin);
  }

  void CheckSaveCompatibility(std::filesystem::path const& filename,
                              std::string_view const compressor,
                              std::string_view const encoder) {
    // Read a plugin from the given file.
    auto plugin1 = ReadPluginFromFile(filename, compressor, encoder);

    // Write that plugin back to another file with the preferred format.
    WritePluginToFile(TEMP_DIR / "serialized_plugin.proto.b64",
                      preferred_compressor,
                      preferred_encoder,
                      std::move(plugin1));

    // Read the plugin from the new file to make sure that it's fine.
    auto plugin2 = ReadPluginFromFile(TEMP_DIR / "serialized_plugin.proto.b64",
                                      preferred_compressor,
                                      preferred_encoder);
>>>>>>> 30c10606
  }
}

TEST_F(PluginCompatibilityTest, PreCohen) {
  CheckSaveCompatibility(
      SOLUTION_DIR / "ksp_plugin_test" / "pre_cohen.proto.hex",
      /*compressor=*/"",
      /*decoder=*/"hexadecimal");
}

// Use for debugging saves given by users.
TEST_F(PluginCompatibilityTest, DISABLED_SECULAR_Debug) {
  CheckSaveCompatibility(
      R"(P:\Public Mockingbird\Principia\Saves\2685\five-minute-scene-change-neptune.txt)",
      /*compressor=*/"gipfeli",
      /*decoder=*/"base64");
}

}  // namespace interface
}  // namespace principia<|MERGE_RESOLUTION|>--- conflicted
+++ resolved
@@ -3,92 +3,122 @@
 #include <string>
 #include <vector>
 
-<<<<<<< HEAD
 #include "astronomy/time_scales.hpp"
-#include "base/array.hpp"
-#include "base/hexadecimal.hpp"
-#include "geometry/grassmann.hpp"
-=======
 #include "base/file.hpp"
 #include "base/not_null.hpp"
 #include "base/pull_serializer.hpp"
 #include "base/push_deserializer.hpp"
->>>>>>> 30c10606
 #include "glog/logging.h"
 #include "gmock/gmock.h"
 #include "google/protobuf/io/coded_stream.h"
 #include "gtest/gtest.h"
-<<<<<<< HEAD
-#include "ksp_plugin/frames.hpp"
 #include "ksp_plugin/interface.hpp"
 #include "ksp_plugin/plugin.hpp"
-#include "physics/apsides.hpp"
-#include "quantities/astronomy.hpp"
-#include "quantities/quantities.hpp"
-#include "quantities/si.hpp"
 #include "serialization/ksp_plugin.pb.h"
-#include "serialization/physics.pb.h"
 #include "testing_utilities/serialization.hpp"
 
 namespace principia {
-namespace ksp_plugin {
-namespace internal_plugin {
-
+namespace interface {
+
+using astronomy::operator""_TT;
 using astronomy::TTSecond;
-using astronomy::operator""_TT;
 using astronomy::date_time::DateTime;
 using astronomy::date_time::operator""_DateTime;
-using base::Array;
-using base::HexadecimalEncoder;
-using base::UniqueArray;
-using geometry::Bivector;
-using geometry::Trivector;
-using geometry::Vector;
-using physics::BodyCentredNonRotatingDynamicFrame;
-using physics::ComputeApsides;
-using quantities::Length;
+using base::not_null;
+using base::OFStream;
+using base::PullSerializer;
+using base::PushDeserializer;
+using ksp_plugin::Plugin;
 using quantities::Speed;
-using quantities::si::Hour;
-using quantities::si::Kilo;
-using quantities::si::Metre;
-using quantities::si::Radian;
-using quantities::si::Second;
-using ::testing::AllOf;
-using ::testing::AnyOf;
+using testing_utilities::ReadLinesFromBase64File;
+using testing_utilities::ReadLinesFromHexadecimalFile;
 using ::testing::ElementsAre;
 using ::testing::Eq;
-using ::testing::Gt;
 using ::testing::IsFalse;
 using ::testing::IsTrue;
-using ::testing::Lt;
+using ::testing::NotNull;
+
+const char preferred_compressor[] = "gipfeli";
+const char preferred_encoder[] = "base64";
 
 class PluginCompatibilityTest : public testing::Test {
-protected:
-  PluginCompatibilityTest() {
-    google::LogToStderr();
-  }
-
-  std::unique_ptr<Plugin const> ReadPluginFromBase64File(
-      std::filesystem::path const& filename) {
-    LOG(INFO) << "Reading file " << filename << u8"…";
-    auto const lines = testing_utilities::ReadLinesFromBase64File(filename);
-    base::PushDeserializer* deserializer = nullptr;
-    Plugin const* plugin;
-    LOG(INFO) << lines.size() << u8" lines. Deserializing…";
+ protected:
+  // Reads a plugin from a file containing only the "serialized_plugin = "
+  // lines, with "serialized_plugin = " dropped.
+  not_null<std::unique_ptr<Plugin const>> ReadPluginFromFile(
+      std::filesystem::path const& filename,
+      std::string_view const compressor,
+      std::string_view const encoder) {
+    Plugin const* plugin = nullptr;
+
+    PushDeserializer* deserializer = nullptr;
+    auto const lines =
+        encoder == "hexadecimal" ? ReadLinesFromHexadecimalFile(filename)
+        : encoder == "base64"    ? ReadLinesFromBase64File(filename)
+                                  : std::vector<std::string>{};
+    CHECK(!lines.empty());
+
+    LOG(ERROR) << "Deserialization starting";
     for (std::string const& line : lines) {
-      interface::principia__DeserializePlugin(line.c_str(),
-                                              &deserializer,
-                                              &plugin,
-                                              /*compressor=*/"gipfeli",
-                                              "base64");
+      principia__DeserializePlugin(line.c_str(),
+                                   &deserializer,
+                                   &plugin,
+                                   compressor.data(),
+                                   encoder.data());
     }
-    interface::principia__DeserializePlugin("",
-                                            &deserializer,
-                                            &plugin,
-                                            /*compressor=*/"gipfeli",
-                                            "base64");
-    LOG(INFO) << "Deserialization complete.";
+    principia__DeserializePlugin("",
+                                 &deserializer,
+                                 &plugin,
+                                 compressor.data(),
+                                 encoder.data());
+    LOG(ERROR) << "Deserialization complete";
+
     return std::unique_ptr<Plugin const>(plugin);
+  }
+
+  // Writes a plugin to a file.
+  void WritePluginToFile(std::filesystem::path const& filename,
+                         std::string_view const compressor,
+                         std::string_view const encoder,
+                         not_null<std::unique_ptr<Plugin const>> plugin) {
+    OFStream file(filename);
+    PullSerializer* serializer = nullptr;
+    char const* b64 = nullptr;
+
+    LOG(ERROR) << "Serialization starting";
+    for (;;) {
+      b64 = principia__SerializePlugin(plugin.get(),
+                                       &serializer,
+                                       preferred_compressor,
+                                       preferred_encoder);
+      if (b64 == nullptr) {
+        break;
+      }
+      file << b64 << "\n";
+      principia__DeleteString(&b64);
+    }
+    LOG(ERROR) << "Serialization complete";
+
+    Plugin const* released_plugin = plugin.release();
+    principia__DeletePlugin(&released_plugin);
+  }
+
+  void CheckSaveCompatibility(std::filesystem::path const& filename,
+                              std::string_view const compressor,
+                              std::string_view const encoder) {
+    // Read a plugin from the given file.
+    auto plugin1 = ReadPluginFromFile(filename, compressor, encoder);
+
+    // Write that plugin back to another file with the preferred format.
+    WritePluginToFile(TEMP_DIR / "serialized_plugin.proto.b64",
+                      preferred_compressor,
+                      preferred_encoder,
+                      std::move(plugin1));
+
+    // Read the plugin from the new file to make sure that it's fine.
+    auto plugin2 = ReadPluginFromFile(TEMP_DIR / "serialized_plugin.proto.b64",
+                                      preferred_compressor,
+                                      preferred_encoder);
   }
 };
 
@@ -96,9 +126,16 @@
   // This space for rent.
 }
 
+TEST_F(PluginCompatibilityTest, PreCohen) {
+  CheckSaveCompatibility(
+      SOLUTION_DIR / "ksp_plugin_test" / "pre_cohen.proto.hex",
+      /*compressor=*/"",
+      /*decoder=*/"hexadecimal");
+}
+
 TEST_F(PluginCompatibilityTest, Reach) {
-  std::unique_ptr<Plugin const> const plugin =
-      ReadPluginFromBase64File(SOLUTION_DIR / "ksp_plugin_test" / "Reach.sfs");
+  not_null<std::unique_ptr<Plugin const>> const plugin = ReadPluginFromFile(
+      SOLUTION_DIR / "ksp_plugin_test" / "Reach.sfs", "gipfeli", "base64");
   auto const test = plugin->GetVessel("f2d77873-4776-4809-9dfb-de9e7a0620a6");
   EXPECT_THAT(test->name(), Eq("TEST"));
   EXPECT_THAT(TTSecond(test->psychohistory().front().time),
@@ -157,196 +194,6 @@
                           +2.86686518692948443e-02 * (Metre / Second),
                           +1.00404183285598275e-03 * (Metre / Second),
                           +1.39666705839172456e-01 * (Metre / Second)));
-  for (Vessel const* vessel : {test, infnity}) {
-    LOG(ERROR) << vessel->name() << ":";
-    if (vessel->has_flight_plan()) {
-      auto& flight_plan = vessel->flight_plan();
-      LOG(ERROR) << flight_plan.number_of_manœuvres() << u8" manœuvres";
-      LOG(ERROR) << "Flight plan: " << TTSecond(flight_plan.initial_time())
-                 << " .. " << TTSecond(flight_plan.actual_final_time());
-      auto adaptive_step_parameters = flight_plan.adaptive_step_parameters();
-      adaptive_step_parameters.set_max_steps(
-          std::numeric_limits<int64_t>::max());
-      flight_plan.SetAdaptiveStepParameters(
-          adaptive_step_parameters,
-          flight_plan.generalized_adaptive_step_parameters());
-      for (;;) {
-        if (flight_plan.SetDesiredFinalTime("1989-07-14T12:00:00"_TT).ok()) {
-          break;
-        }
-        LOG(ERROR) << flight_plan.actual_final_time();
-        LOG(ERROR) << "Extended to "
-                   << TTSecond(flight_plan.actual_final_time());
-      }
-      LOG(ERROR) << "Extended to " << TTSecond(flight_plan.actual_final_time());
-      for (int i = 0; i < flight_plan.number_of_manœuvres(); ++i) {
-        Instant const t = flight_plan.GetManœuvre(i).initial_time();
-        LOG(ERROR) << flight_plan.GetManœuvre(i).Δv().Norm() << " at "
-                   << TTSecond(t)
-                   << t - astronomy::internal_time_scales::DateTimeAsTT(
-                              TTSecond(t));
-        serialization::DynamicFrame frame;
-        flight_plan.GetManœuvre(i).frame()->WriteToMessage(&frame);
-        auto const& manœuvre_frame = dynamic_cast<
-            BodyCentredNonRotatingDynamicFrame<Barycentric, Navigation> const&>(
-            *flight_plan.GetManœuvre(i).frame());
-        LOG(ERROR) << manœuvre_frame.centre()->name();
-        DiscreteTrajectory<Barycentric>::Iterator begin;
-        DiscreteTrajectory<Barycentric>::Iterator end;
-        // Loop over the preceding coast, the current burn, and the final coast
-        // if this is the last manœuvre.
-        for (int const j : (i == flight_plan.number_of_manœuvres() - 1
-                                ? std::vector{0, 1, 2}
-                                : std::vector{0, 1})) {
-          flight_plan.GetSegment(2 * i + j, begin, end);
-          for (int i = 0; i < 100; ++i) {
-            if (plugin->HasCelestial(i)) {
-              auto const& celestial = plugin->GetCelestial(i);
-              DiscreteTrajectory<Barycentric> apoapsides;
-              DiscreteTrajectory<Barycentric> periapsides;
-              ComputeApsides(celestial.trajectory(),
-                             begin,
-                             end,
-                             /*max_points=*/std::numeric_limits<int>::max(),
-                             apoapsides,
-                             periapsides);
-              for (auto const periapsis : periapsides) {
-                auto const distance =
-                    (celestial.trajectory().EvaluatePosition(periapsis.time) -
-                     periapsis.degrees_of_freedom.position())
-                        .Norm();
-                std::set<std::string_view> const gas_giants{
-                    "Jupiter", "Saturn", "Uranus", "Neptune"};
-                Length const threshold =
-                    (gas_giants.contains(celestial.body()->name()) ||
-                     (celestial.parent() != nullptr &&
-                      gas_giants.contains(celestial.parent()->body()->name())))
-                        ? 1e7 * Kilo(Metre)
-                        : 1e5 * Kilo(Metre);
-                if (distance < threshold) {
-                  LOG(ERROR) << TTSecond(periapsis.time) << ": "
-                             << distance / Kilo(Metre) << " km from "
-                             << celestial.body()->name();
-                }
-              }
-            }
-          }
-        }
-      }
-    } else {
-      LOG(ERROR) << "No flight plan.";
-    }
-    LOG(ERROR) << "Psychohistory range: "
-               << TTSecond(vessel->psychohistory().front().time) << " .. "
-               << TTSecond(vessel->psychohistory().back().time);
-=======
-#include "ksp_plugin/interface.hpp"
-#include "ksp_plugin/plugin.hpp"
-#include "serialization/ksp_plugin.pb.h"
-#include "testing_utilities/serialization.hpp"
-
-namespace principia {
-namespace interface {
-
-using base::not_null;
-using base::OFStream;
-using base::PullSerializer;
-using base::PushDeserializer;
-using ksp_plugin::Plugin;
-using testing_utilities::ReadLinesFromBase64File;
-using testing_utilities::ReadLinesFromHexadecimalFile;
-using ::testing::NotNull;
-
-const char preferred_compressor[] = "gipfeli";
-const char preferred_encoder[] = "base64";
-
-class PluginCompatibilityTest : public testing::Test {
- protected:
-  // Reads a plugin from a file containing only the "serialized_plugin = "
-  // lines, with "serialized_plugin = " dropped.
-  not_null<std::unique_ptr<Plugin const>> ReadPluginFromFile(
-      std::filesystem::path const& filename,
-      std::string_view const compressor,
-      std::string_view const encoder) {
-    Plugin const* plugin = nullptr;
-
-    PushDeserializer* deserializer = nullptr;
-    auto const lines =
-        encoder == "hexadecimal" ? ReadLinesFromHexadecimalFile(filename)
-        : encoder == "base64"    ? ReadLinesFromBase64File(filename)
-                                  : std::vector<std::string>{};
-    CHECK(!lines.empty());
-
-    LOG(ERROR) << "Deserialization starting";
-    for (std::string const& line : lines) {
-      principia__DeserializePlugin(line.c_str(),
-                                   &deserializer,
-                                   &plugin,
-                                   compressor.data(),
-                                   encoder.data());
-    }
-    principia__DeserializePlugin("",
-                                 &deserializer,
-                                 &plugin,
-                                 compressor.data(),
-                                 encoder.data());
-    LOG(ERROR) << "Deserialization complete";
-
-    return std::unique_ptr<Plugin const>(plugin);
-  }
-
-  // Writes a plugin to a file.
-  void WritePluginToFile(std::filesystem::path const& filename,
-                         std::string_view const compressor,
-                         std::string_view const encoder,
-                         not_null<std::unique_ptr<Plugin const>> plugin) {
-    OFStream file(filename);
-    PullSerializer* serializer = nullptr;
-    char const* b64 = nullptr;
-
-    LOG(ERROR) << "Serialization starting";
-    for (;;) {
-      b64 = principia__SerializePlugin(plugin.get(),
-                                       &serializer,
-                                       preferred_compressor,
-                                       preferred_encoder);
-      if (b64 == nullptr) {
-        break;
-      }
-      file << b64 << "\n";
-      principia__DeleteString(&b64);
-    }
-    LOG(ERROR) << "Serialization complete";
-
-    Plugin const* released_plugin = plugin.release();
-    principia__DeletePlugin(&released_plugin);
-  }
-
-  void CheckSaveCompatibility(std::filesystem::path const& filename,
-                              std::string_view const compressor,
-                              std::string_view const encoder) {
-    // Read a plugin from the given file.
-    auto plugin1 = ReadPluginFromFile(filename, compressor, encoder);
-
-    // Write that plugin back to another file with the preferred format.
-    WritePluginToFile(TEMP_DIR / "serialized_plugin.proto.b64",
-                      preferred_compressor,
-                      preferred_encoder,
-                      std::move(plugin1));
-
-    // Read the plugin from the new file to make sure that it's fine.
-    auto plugin2 = ReadPluginFromFile(TEMP_DIR / "serialized_plugin.proto.b64",
-                                      preferred_compressor,
-                                      preferred_encoder);
->>>>>>> 30c10606
-  }
-}
-
-TEST_F(PluginCompatibilityTest, PreCohen) {
-  CheckSaveCompatibility(
-      SOLUTION_DIR / "ksp_plugin_test" / "pre_cohen.proto.hex",
-      /*compressor=*/"",
-      /*decoder=*/"hexadecimal");
 }
 
 // Use for debugging saves given by users.
