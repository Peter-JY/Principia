--- conflicted
+++ resolved
@@ -39,7 +39,6 @@
 using base::not_null;
 using base::make_not_null_unique;
 using geometry::Barycentre;
-using geometry::Bivector;
 using geometry::Displacement;
 using geometry::InertiaTensor;
 using geometry::Instant;
@@ -65,13 +64,8 @@
 using testing_utilities::AlmostEquals;
 using testing_utilities::Componentwise;
 using testing_utilities::EqualsProto;
-<<<<<<< HEAD
 using testing_utilities::AppendTrajectoryTimeline;
 using testing_utilities::NewLinearTrajectoryTimeline;
-=======
-using testing_utilities::NewAcceleratedTrajectory;
-using testing_utilities::NewLinearTrajectory;
->>>>>>> ac342254
 using ::testing::AnyNumber;
 using ::testing::DoAll;
 using ::testing::ElementsAre;
@@ -130,15 +124,6 @@
     vessel_.checkpointer_->WriteToMessage(message->mutable_checkpoint());
   }
 
-  bool IsCollapsible() const {
-    return vessel_.IsCollapsible();
-  }
-
-  void WriteCheckpointToMessage(
-      not_null<serialization::Vessel*> const message) const {
-    vessel_.checkpointer_->WriteToMessage(message->mutable_checkpoint());
-  }
-
   MockEphemeris<Barycentric> ephemeris_;
   RotatingBody<Barycentric> const body_;
   Celestial const celestial_;
@@ -500,33 +485,6 @@
   p1_->set_containing_pile_up(pile_up);
   p2_->set_containing_pile_up(pile_up);
 
-<<<<<<< HEAD
-  // Free-fall trajectory.  This creates a checkpoint because the prehistory is
-  // not collapsible.
-  Time t;
-  for (; t <= 10 * Second; t += 1 * Second) {
-    p1_->AppendToHistory(
-        astronomy::J2000 + t,
-        DegreesOfFreedom<Barycentric>(
-            Barycentric::origin +
-                Displacement<Barycentric>({t * 1 * Metre / Second,
-                                           t * 2 * Metre / Second,
-                                           t * 3 * Metre / Second}),
-            Velocity<Barycentric>({1 * Metre / Second,
-                                   2 * Metre / Second,
-                                   3 * Metre / Second})));
-    p2_->AppendToHistory(
-        astronomy::J2000 + t,
-        DegreesOfFreedom<Barycentric>(
-            Barycentric::origin +
-                Displacement<Barycentric>({t * 4 * Metre / Second,
-                                           t * 5 * Metre / Second,
-                                           t * 6 * Metre / Second}),
-            Velocity<Barycentric>({4 * Metre / Second,
-                                   5 * Metre / Second,
-                                   6 * Metre / Second})));
-  }
-=======
   // Free-fall trajectory.  This creates a checkpoint because the history is not
   // collapsible at the beginning.
   AppendToPartHistory(*NewLinearTrajectory(p1_dof_,
@@ -539,42 +497,11 @@
                                            /*t1=*/t0_ + 0.5 * Second,
                                            /*t2=*/t0_ + 11 * Second),
                       *p2_);
->>>>>>> ac342254
 
   vessel_.DetectCollapsibilityChange();
   vessel_.AdvanceTime();
 
   // Apply a force.  This segment is not collapsible.
-<<<<<<< HEAD
-  p1_->apply_intrinsic_force(
-      Vector<Force, Barycentric>({1 * Newton, 0 * Newton, 0 * Newton}));
-  // TODO(phl): The trajectory is not continuous and not consistent with the
-  // force because everything is hard in tests.
-  for (; t <= 25 * Second; t += 1 * Second) {
-    p1_->AppendToHistory(
-        astronomy::J2000 + t,
-        DegreesOfFreedom<Barycentric>(
-            Barycentric::origin +
-                Displacement<Barycentric>(
-                    {Pow<2>(t) * 1 * Metre / Second / Second,
-                     Pow<2>(t) * 2 * Metre / Second / Second,
-                     Pow<2>(t) * 3 * Metre / Second / Second}),
-            Velocity<Barycentric>({2 * t * 1 * Metre / Second / Second,
-                                   2 * t * 2 * Metre / Second / Second,
-                                   2 * t * 3 * Metre / Second / Second})));
-    p2_->AppendToHistory(
-        astronomy::J2000 + t,
-        DegreesOfFreedom<Barycentric>(
-            Barycentric::origin +
-                Displacement<Barycentric>(
-                    {Pow<2>(t) * 4 * Metre / Second / Second,
-                     Pow<2>(t) * 5 * Metre / Second / Second,
-                     Pow<2>(t) * 6 * Metre / Second / Second}),
-            Velocity<Barycentric>({2 * t * 4 * Metre / Second / Second,
-                                   2 * t * 5 * Metre / Second / Second,
-                                   2 * t * 6 * Metre / Second / Second})));
-  }
-=======
   auto const p1_force =
       Vector<Force, Barycentric>({1 * Newton, 0 * Newton, 0 * Newton});
   p1_->apply_intrinsic_force(p1_force);
@@ -590,7 +517,6 @@
                                            /*t1=*/t0_ + 11 * Second,
                                            /*t2=*/t0_ + 26 * Second),
                       *p2_);
->>>>>>> ac342254
 
   vessel_.DetectCollapsibilityChange();
   vessel_.AdvanceTime();
@@ -598,31 +524,6 @@
   // Remove the force.  This creates a checkpoint because we closed a non-
   // collapsible segment.
   p1_->clear_intrinsic_force();
-<<<<<<< HEAD
-  // TODO(phl): Again, no continuity.
-  for (; t <= 30 * Second; t += 1 * Second) {
-    p1_->AppendToHistory(
-        astronomy::J2000 + t,
-        DegreesOfFreedom<Barycentric>(
-            Barycentric::origin +
-                Displacement<Barycentric>({t * 1 * Metre / Second,
-                                           t * 2 * Metre / Second,
-                                           t * 3 * Metre / Second}),
-            Velocity<Barycentric>({1 * Metre / Second,
-                                   2 * Metre / Second,
-                                   3 * Metre / Second})));
-    p2_->AppendToHistory(
-        astronomy::J2000 + t,
-        DegreesOfFreedom<Barycentric>(
-            Barycentric::origin +
-                Displacement<Barycentric>({t * 4 * Metre / Second,
-                                           t * 5 * Metre / Second,
-                                           t * 6 * Metre / Second}),
-            Velocity<Barycentric>({4 * Metre / Second,
-                                   5 * Metre / Second,
-                                   6 * Metre / Second})));
-  }
-=======
   AppendToPartHistory(*NewLinearTrajectory(p1_dof_,
                                            /*Δt=*/1 * Second,
                                            /*t1=*/t0_ + 26 * Second,
@@ -633,7 +534,6 @@
                                            /*t1=*/t0_ + 26 * Second,
                                            /*t2=*/t0_ + 31 * Second),
                       *p2_);
->>>>>>> ac342254
 
   vessel_.DetectCollapsibilityChange();
   vessel_.AdvanceTime();
