--- conflicted
+++ resolved
@@ -155,13 +155,11 @@
     <ClCompile Include="..\ksp_plugin\interface_future.cpp">
       <Filter>Source Files</Filter>
     </ClCompile>
-<<<<<<< HEAD
     <ClCompile Include="..\ksp_plugin\interface_monitor.cpp">
       <Filter>Source Files</Filter>
-=======
+    </ClCompile>
     <ClCompile Include="benchmark.cpp">
       <Filter>Test Files</Filter>
->>>>>>> 4d10a2d1
     </ClCompile>
   </ItemGroup>
   <ItemGroup>
