--- conflicted
+++ resolved
@@ -188,11 +188,10 @@
     <ClCompile Include="..\ksp_plugin\interface_part.cpp">
       <Filter>Source Files</Filter>
     </ClCompile>
-<<<<<<< HEAD
+    <ClCompile Include="..\base\flags.cpp">
+      <Filter>Source Files</Filter>
+    </ClCompile>
     <ClCompile Include="..\base\zfp_compressor.cpp">
-=======
-    <ClCompile Include="..\base\flags.cpp">
->>>>>>> ae37e2ba
       <Filter>Source Files</Filter>
     </ClCompile>
   </ItemGroup>
