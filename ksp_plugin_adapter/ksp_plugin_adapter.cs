﻿using System;
using System.Collections.Generic;
using System.Globalization;
using System.IO;
using System.Linq;
using System.Runtime.InteropServices;

namespace principia {
namespace ksp_plugin_adapter {

[KSPScenario(createOptions: ScenarioCreationOptions.AddToAllGames,
             tgtScenes: new GameScenes[]{GameScenes.SPACECENTER,
                                         GameScenes.FLIGHT,
                                         GameScenes.TRACKSTATION})]
public partial class PrincipiaPluginAdapter
    : ScenarioModule,
      WindowRenderer.ManagerInterface {

  private const String kPrincipiaKey = "serialized_plugin";
  private const String kPrincipiaInitialState = "principia_initial_state";
  private const String kPrincipiaGravityModel = "principia_gravity_model";
  private const double kΔt = 10;

  private KSP.UI.Screens.ApplicationLauncherButton toolbar_button_;
  private bool hide_all_gui_ = false;

  // "Persistant" is a KSP typo.
  [KSPField(isPersistant = true)]
  private bool show_main_window_ = true;
  [KSPField(isPersistant = true)]
  private int main_window_x_ = UnityEngine.Screen.width / 2;
  [KSPField(isPersistant = true)]
  private int main_window_y_ = UnityEngine.Screen.height / 3;
  private UnityEngine.Rect main_window_rectangle_;

  internal Controlled<ReferenceFrameSelector> plotting_frame_selector_;
  private Controlled<FlightPlanner> flight_planner_;
  private MapNodePool map_node_pool_;

  private IntPtr plugin_ = IntPtr.Zero;

  private bool display_patched_conics_ = false;
  [KSPField(isPersistant = true)]
  private bool fix_navball_in_plotting_frame_ = true;

  private readonly double[] prediction_length_tolerances_ =
      {1e-3, 1e-2, 1e0, 1e1, 1e2, 1e3, 1e4};
  [KSPField(isPersistant = true)]
  private int prediction_length_tolerance_index_ = 1;
  private readonly double[] prediction_steps_ =
      {1 << 2, 1 << 4, 1 << 6, 1 << 8, 1 << 10, 1 << 12, 1 << 14, 1 << 16,
       1 << 18, 1 << 20, 1 << 22, 1 << 24};
  [KSPField(isPersistant = true)]
  private int prediction_steps_index_ = 4;
  private readonly double[] history_lengths_ =
      {1 << 10, 1 << 11, 1 << 12, 1 << 13, 1 << 14, 1 << 15, 1 << 16, 1 << 17,
       1 << 18, 1 << 19, 1 << 20, 1 << 21, 1 << 22, 1 << 23, 1 << 24, 1 << 25,
       1 << 26, 1 << 27, 1 << 28, 1 << 29, double.PositiveInfinity};
  [KSPField(isPersistant = true)]
  private int history_length_index_ = 10;

  [KSPField(isPersistant = true)]
  private bool show_prediction_settings_ = true;
  [KSPField(isPersistant = true)]
  private bool show_ksp_features_ = false;
  [KSPField(isPersistant = true)]
  private bool show_logging_settings_ = false;
  [KSPField(isPersistant = true)]
  private bool show_reset_button_ = false;

  [KSPField(isPersistant = true)]
  private int verbose_logging_ = 0;
  [KSPField(isPersistant = true)]
  private int suppressed_logging_ = 0;
  [KSPField(isPersistant = true)]
  private int stderr_logging_ = 2;
  [KSPField(isPersistant = true)]
  private int buffered_logging_ = 0;

  [KSPField(isPersistant = true)]
  private bool must_record_journal_ = false;
#if CRASH_BUTTON
  [KSPField(isPersistant = true)]
  private bool show_crash_options_ = false;
#endif

  private bool time_is_advancing_;

  private DateTime plugin_construction_;

  private MapRenderer map_renderer_;

  private enum PluginSource {
   SAVED_STATE,
   ORBITAL_ELEMENTS,
   CARTESIAN_CONFIG,
  }
  private PluginSource plugin_source_;

  private Krakensbane krakensbane_;
  private KSP.UI.Screens.Flight.NavBall navball_;
  private UnityEngine.Texture compass_navball_texture_;
  private UnityEngine.Texture inertial_navball_texture_;
  private UnityEngine.Texture barycentric_navball_texture_;
  private bool navball_changed_ = true;

  // The RSAS is the component of the stock KSP autopilot that deals with
  // orienting the vessel towards a specific direction (e.g. prograde).
  // It is, as usual for KSP, an ineffable acronym; it is however likely derived
  // from the name of the SAS, the component of the autopilot that deals with
  // stabilizing the vessel's attitude without fixing it to any particular
  // target.  Note that SAS has several known meanings, none of which are
  // noteworthy.  The interested reader can refer to
  // http://wiki.kerbalspaceprogram.com/wiki/SAS.
  private bool override_rsas_target_ = false;
  private Vector3d rsas_target_;
  private bool reset_rsas_target_ = false;

  private static Dictionary<CelestialBody, Orbit> unmodified_orbits_;

  private String bad_installation_popup_;

  public event Action render_windows;

  PrincipiaPluginAdapter() {
    // We create this directory here so we do not need to worry about cross-
    // platform problems in C++.
    System.IO.Directory.CreateDirectory("glog/Principia");
    string load_error = Loader.LoadPrincipiaDllAndInitGoogleLogging();
    if (load_error != null) {
      bad_installation_popup_ =
          "The Principia DLL failed to load.\n" + load_error;
      UnityEngine.Debug.LogError(bad_installation_popup_);
    }
    map_node_pool_ = new MapNodePool();
  }

  ~PrincipiaPluginAdapter() {
    Cleanup();
  }

  private bool PluginRunning() {
    return plugin_ != IntPtr.Zero;
  }

  private delegate void BodyProcessor(CelestialBody body);
  private delegate void VesselProcessor(Vessel vessel);

  // Applies |process_body| to all bodies but the sun in the tree of celestial
  // bodies, in topological order.
  private void ApplyToBodyTree(BodyProcessor process_body) {
    // Tree traversal (DFS, not that it matters).
    Stack<CelestialBody> stack = new Stack<CelestialBody>();
    foreach (CelestialBody child in Planetarium.fetch.Sun.orbitingBodies) {
      stack.Push(child);
    }
    CelestialBody body;
    while (stack.Count > 0) {
      body = stack.Pop();
      process_body(body);
      foreach (CelestialBody child in body.orbitingBodies) {
        stack.Push(child);
      }
    }
  }

  // Applies |process_vessel| to all vessels in space.
  private void ApplyToVesselsOnRailsOrInInertialPhysicsBubbleInSpace(
      VesselProcessor process_vessel) {
    var vessels = from vessel in FlightGlobals.Vessels
                  where is_on_rails_in_space(vessel) ||
                        is_in_inertial_physics_bubble_in_space(vessel)
                  select vessel;
    foreach (Vessel vessel in vessels) {
      process_vessel(vessel);
    }
  }

  private void ApplyToVesselsInPhysicsBubble(VesselProcessor process_vessel) {
    var vessels = from vessel in FlightGlobals.Vessels
                  where is_in_physics_bubble(vessel)
                  select vessel;
    foreach (Vessel vessel in vessels) {
      process_vessel(vessel);
    }
  }

  private void UpdateBody(CelestialBody body, double universal_time) {
    plugin_.UpdateCelestialHierarchy(
        body.flightGlobalsIndex,
        body.orbit.referenceBody.flightGlobalsIndex);
    QP from_parent = plugin_.CelestialFromParent(body.flightGlobalsIndex);
    // TODO(egg): Some of this might be be superfluous and redundant.
    Orbit original = body.orbit;
    Orbit copy = new Orbit(original.inclination, original.eccentricity,
                           original.semiMajorAxis, original.LAN,
                           original.argumentOfPeriapsis,
                           original.meanAnomalyAtEpoch, original.epoch,
                           original.referenceBody);
    copy.UpdateFromStateVectors((Vector3d)from_parent.q,
                                (Vector3d)from_parent.p,
                                copy.referenceBody,
                                universal_time);
    body.orbit.inclination = copy.inclination;
    body.orbit.eccentricity = copy.eccentricity;
    body.orbit.semiMajorAxis = copy.semiMajorAxis;
    body.orbit.LAN = copy.LAN;
    body.orbit.argumentOfPeriapsis = copy.argumentOfPeriapsis;
    body.orbit.meanAnomalyAtEpoch = copy.meanAnomalyAtEpoch;
    body.orbit.epoch = copy.epoch;
    body.orbit.referenceBody = copy.referenceBody;
    body.orbit.Init();
    body.orbit.UpdateFromUT(universal_time);
    body.CBUpdate();
    body.orbit.UpdateFromStateVectors((Vector3d)from_parent.q,
                                      (Vector3d)from_parent.p,
                                      copy.referenceBody,
                                      universal_time);
  }

  private void UpdateVessel(Vessel vessel, double universal_time) {
    bool inserted = plugin_.InsertOrKeepVessel(
        vessel.id.ToString(),
        vessel.orbit.referenceBody.flightGlobalsIndex);
    if (inserted) {
      plugin_.SetVesselStateOffset(
          vessel_guid : vessel.id.ToString(),
          from_parent : new QP{q = (XYZ)vessel.orbit.pos,
                               p = (XYZ)vessel.orbit.vel});
    }
    QP from_parent = plugin_.VesselFromParent(vessel.id.ToString());
    // NOTE(egg): Here we work around a KSP bug: |Orbit.pos| for a vessel
    // corresponds to the position one timestep in the future.  This is not
    // the case for celestial bodies.
    vessel.orbit.UpdateFromStateVectors(
        pos     : (Vector3d)from_parent.q +
                  (Vector3d)from_parent.p * UnityEngine.Time.deltaTime,
        vel     : (Vector3d)from_parent.p,
        refBody : vessel.orbit.referenceBody,
        UT      : universal_time);
  }

  private void AddToPhysicsBubble(Vessel vessel) {
    Vector3d gravity =
        FlightGlobals.getGeeForceAtPosition(vessel.findWorldCenterOfMass());
    Vector3d kraken_velocity = Krakensbane.GetFrameVelocity();
    KSPPart[] parts =
        (from part in vessel.parts
         where part.rb != null  // Physicsless parts have no rigid body.
         select new KSPPart {
             world_position = (XYZ)(Vector3d)part.rb.worldCenterOfMass,
             world_velocity = (XYZ)(kraken_velocity + part.rb.velocity),
             mass_in_tonnes =
                 (double)part.mass + (double)part.GetResourceMass(),
             gravitational_acceleration_to_be_applied_by_ksp = (XYZ)gravity,
             id = part.flightID}).ToArray();
    if (parts.Count() > 0) {
      bool inserted = plugin_.InsertOrKeepVessel(
          vessel.id.ToString(),
          vessel.orbit.referenceBody.flightGlobalsIndex);
      if (inserted) {
        // NOTE(egg): this is only used when a (plugin-managed) physics bubble
        // appears with a new vessel (e.g. when exiting the atmosphere).
        // TODO(egg): these degrees of freedom are off by one Δt and we don't
        // compensate for the pos/vel synchronization bug.
        plugin_.SetVesselStateOffset(
            vessel_guid : vessel.id.ToString(),
            from_parent : new QP{q = (XYZ)vessel.orbit.pos,
                                 p = (XYZ)vessel.orbit.vel});
      }
      plugin_.AddVesselToNextPhysicsBubble(vessel_guid : vessel.id.ToString(),
                                           parts       : parts,
                                           count       : parts.Count());
    }
  }

  private bool is_in_space(Vessel vessel) {
    return vessel.state != Vessel.State.DEAD &&
           (vessel.situation == Vessel.Situations.SUB_ORBITAL ||
            vessel.situation == Vessel.Situations.ORBITING ||
            vessel.situation == Vessel.Situations.ESCAPING);
  }

  private bool is_on_rails_in_space(Vessel vessel) {
    return vessel.packed && is_in_space(vessel);
  }

  private bool is_in_physics_bubble(Vessel vessel) {
    return !vessel.packed && vessel.loaded;
  }

  private bool is_in_inertial_physics_bubble_in_space(Vessel vessel) {
    return is_in_physics_bubble(vessel) &&
           !Planetarium.FrameIsRotating() &&
           is_in_space(vessel);
  }

  private bool has_inertial_physics_bubble_in_space() {
    Vessel active_vessel = FlightGlobals.ActiveVessel;
    return active_vessel != null &&
           is_in_inertial_physics_bubble_in_space(active_vessel);
  }

  private bool has_active_vessel_in_space() {
    Vessel active_vessel = FlightGlobals.ActiveVessel;
    return active_vessel != null &&
           (is_on_rails_in_space(active_vessel) ||
           is_in_inertial_physics_bubble_in_space(active_vessel));
  }

  private bool draw_active_vessel_trajectory() {
    return MapView.MapIsEnabled &&
           has_active_vessel_in_space();
  }

  private void OverrideRSASTarget(FlightCtrlState state) {
    if (override_rsas_target_ && FlightGlobals.ActiveVessel.Autopilot.Enabled) {
      FlightGlobals.ActiveVessel.Autopilot.RSAS.SetTargetOrientation(
          rsas_target_,
          reset_rsas_target_);
    }
    reset_rsas_target_ = false;
  }

  // Returns false and nulls |texture| if the file does not exist.
  private bool LoadTextureIfExists(out UnityEngine.Texture texture,
                                   String path) {
    string full_path =
        KSPUtil.ApplicationRootPath + Path.DirectorySeparatorChar +
        "GameData" + Path.DirectorySeparatorChar +
        "Principia" + Path.DirectorySeparatorChar +
        "assets" + Path.DirectorySeparatorChar +
        path;
    if (File.Exists(full_path)) {
      var texture2d = new UnityEngine.Texture2D(2, 2);
      bool success = texture2d.LoadImage(
          File.ReadAllBytes(full_path));
      if (!success) {
        Log.Fatal("Failed to load texture " + full_path);
      }
      texture = texture2d;
      return true;
    } else {
      texture = null;
      return false;
    }
  }

  private void LoadTextureOrDie(out UnityEngine.Texture texture, String path) {
    bool success = LoadTextureIfExists(out texture, path);
    if (!success) {
      Log.Fatal("Missing texture " + path);
    }
  }

  #region ScenarioModule lifecycle
  // These functions override virtual ones from |ScenarioModule|, but it seems
  // that they're actually called by reflection, so that bad things happen
  // if you don't have, e.g., a function called |OnAwake()| that calls
  // |base.OnAwake()|.  It doesn't matter whether the functions are public or
  // private, overriding or hiding though.

  public override void OnAwake() {
    base.OnAwake();
    if (bad_installation_popup_ != null) {
      return;
    }
    // While we're here, we might as well log.
    Log.Info("principia.ksp_plugin_adapter.PrincipiaPluginAdapter.OnAwake()");

    LoadTextureIfExists(out compass_navball_texture_, "navball_compass.png");
    LoadTextureOrDie(out inertial_navball_texture_, "navball_inertial.png");
    LoadTextureOrDie(out barycentric_navball_texture_,
                     "navball_barycentric.png");

    if (unmodified_orbits_ == null) {
      unmodified_orbits_ = new Dictionary<CelestialBody, Orbit>();
      foreach (CelestialBody celestial in
               FlightGlobals.Bodies.Where(c => c.orbit != null)) {
        unmodified_orbits_.Add(
            celestial,
            new Orbit(inc  : celestial.orbit.inclination,
                      e    : celestial.orbit.eccentricity,
                      sma  : celestial.orbit.semiMajorAxis,
                      lan  : celestial.orbit.LAN,
                      w    : celestial.orbit.argumentOfPeriapsis,
                      mEp  : celestial.orbit.meanAnomalyAtEpoch,
                      t    : celestial.orbit.epoch,
                      body : celestial.orbit.referenceBody));
      }
    }

    GameEvents.onShowUI.Add(ShowGUI);
    GameEvents.onHideUI.Add(HideGUI);
  }

  public override void OnSave(ConfigNode node) {
    base.OnSave(node);
    if (PluginRunning()) {
      IntPtr serialization = IntPtr.Zero;
      IntPtr serializer = IntPtr.Zero;
      for (;;) {
        try {
          serialization = plugin_.SerializePlugin(ref serializer);
          if (serialization == IntPtr.Zero) {
            break;
          }
          node.AddValue(kPrincipiaKey, Marshal.PtrToStringAnsi(serialization));
        } finally {
          Interface.DeletePluginSerialization(ref serialization);
        }
      }
    }
  }

  public override void OnLoad(ConfigNode node) {
    base.OnLoad(node);
    if (must_record_journal_) {
      Log.ActivateRecorder(true);
    }
    if (node.HasValue(kPrincipiaKey)) {
      Cleanup();
      SetRotatingFrameThresholds();
      RemoveBuggyTidalLocking();
      Log.SetBufferedLogging(buffered_logging_);
      Log.SetSuppressedLogging(suppressed_logging_);
      Log.SetStderrLogging(stderr_logging_);
      Log.SetVerboseLogging(verbose_logging_);

      IntPtr deserializer = IntPtr.Zero;
      String[] serializations = node.GetValues(kPrincipiaKey);
      Log.Info("Serialization has " + serializations.Length + " chunks");
      foreach (String serialization in serializations) {
        Log.Info("serialization is " + serialization.Length +
                 " characters long");
        Interface.DeserializePlugin(serialization,
                                    serialization.Length,
                                    ref deserializer,
                                    ref plugin_);
      }
      Interface.DeserializePlugin("", 0, ref deserializer, ref plugin_);

      plotting_frame_selector_.reset(
          new ReferenceFrameSelector(this, 
                                     plugin_,
                                     UpdateRenderingFrame,
                                     "Plotting frame"));
      flight_planner_.reset(new FlightPlanner(this, plugin_));

      plugin_construction_ = DateTime.Now;
      plugin_source_ = PluginSource.SAVED_STATE;
    } else {
      Log.Warning("No principia state found, creating one");
      ResetPlugin();
    }
  }

  #endregion

  #region Unity Lifecycle
  // See the Unity manual on execution order for more information.
  // http://docs.unity3d.com/Manual/ExecutionOrder.html

  private void OnGUI() {
    if (bad_installation_popup_ != null) {
      UnityEngine.Debug.LogError("Spawning: " + bad_installation_popup_);
      // No-one seems to understand what |anchorMin| and |anchorMax| do at this
      // time.
      PopupDialog.SpawnPopupDialog(
          anchorMin           : default(UnityEngine.Vector2),
          anchorMax           : default(UnityEngine.Vector2),
          title               : "Principia",
          message             : bad_installation_popup_,
          buttonMessage       : "OK",
          persistAcrossScenes : true,
          skin                : null,
          isModal             : true);
      bad_installation_popup_ = null;
      return;
    }
    if (KSP.UI.Screens.ApplicationLauncher.Ready && toolbar_button_ == null) {
      UnityEngine.Texture toolbar_button_texture;
      LoadTextureOrDie(out toolbar_button_texture, "toolbar_button.png");
      toolbar_button_ =
          KSP.UI.Screens.ApplicationLauncher.Instance.AddModApplication(
              onTrue          : ShowMainWindow,
              onFalse         : HideMainWindow,
              onHover         : null,
              onHoverOut      : null,
              onEnable        : null,
              onDisable       : null,
              visibleInScenes : KSP.UI.Screens.ApplicationLauncher.AppScenes.
                                    ALWAYS,
              texture         : toolbar_button_texture);
    }
    // Make sure the state of the toolbar button remains consistent with the
    // state of the window.
    if (show_main_window_) {
      toolbar_button_.SetTrue(makeCall : false);
    } else {
      toolbar_button_.SetFalse(makeCall : false);
    }

    if (hide_all_gui_) {
      return;
    } else if (show_main_window_) {
      UnityEngine.GUI.skin = null;
      main_window_rectangle_.xMin = main_window_x_;
      main_window_rectangle_.yMin = main_window_y_;
      main_window_rectangle_ = UnityEngine.GUILayout.Window(
          id         : this.GetHashCode(),
          screenRect : main_window_rectangle_,
          func       : DrawMainWindow,
          text       : "Principia",
          options    : UnityEngine.GUILayout.MinWidth(500));
      main_window_x_ = (int)main_window_rectangle_.xMin;
      main_window_y_ = (int)main_window_rectangle_.yMin;

      render_windows();
    }
  }

  private void LateUpdate() {
    if (MapView.MapIsEnabled && map_renderer_ == null) {
      map_renderer_ =
          PlanetariumCamera.Camera.gameObject.AddComponent<MapRenderer>();
      map_renderer_.post_render = RenderTrajectories;
    }
    override_rsas_target_ = false;
    Vessel active_vessel = FlightGlobals.ActiveVessel;
    if (active_vessel != null &&
        !FlightGlobals.ActiveVessel.isEVA) {
      if (navball_ == null) {
        navball_ = (KSP.UI.Screens.Flight.NavBall)FindObjectOfType(
                       typeof(KSP.UI.Screens.Flight.NavBall));
      }
      var navball_material =
          navball_.navBall.GetComponent<UnityEngine.Renderer>().material;

      if (compass_navball_texture_ == null) {
        compass_navball_texture_ = navball_material.GetTexture("_MainTexture");
      }

      Action<UnityEngine.Texture> set_navball_texture = (texture) =>
          navball_material.SetTexture("_MainTexture", texture);

      if (navball_changed_) {
        // Texture the ball.
        navball_changed_ = false;
        // TODO(egg): switch over all frame types and have more navball textures
        // when more frames are available.
        if (!fix_navball_in_plotting_frame_ || !PluginRunning()) {
          set_navball_texture(compass_navball_texture_);
        } else if (plotting_frame_selector_.get().frame_type ==
                   ReferenceFrameSelector.FrameType.BODY_CENTRED_NON_ROTATING) {
          set_navball_texture(inertial_navball_texture_);
        } else {
          set_navball_texture(barycentric_navball_texture_);
        }
      }

      // Orient the ball.
      if (PluginRunning() && fix_navball_in_plotting_frame_) {
        navball_.navBall.rotation =
            (UnityEngine.QuaternionD)navball_.attitudeGymbal *  // sic.
            (UnityEngine.QuaternionD)plugin_.NavballOrientation(
                (XYZ)Planetarium.fetch.Sun.position,
                (XYZ)(Vector3d)active_vessel.ReferenceTransform.position);
      }

      if (PluginRunning() &&
          has_active_vessel_in_space() &&
          plugin_.HasVessel(active_vessel.id.ToString()) &&
          FlightGlobals.speedDisplayMode ==
              FlightGlobals.SpeedDisplayModes.Orbit) {
        KSP.UI.Screens.Flight.SpeedDisplay speed_display =
            KSP.UI.Screens.Flight.SpeedDisplay.Instance;
        if (speed_display?.textTitle != null &&
            speed_display?.textSpeed != null) {
          speed_display.textTitle.text =
              plotting_frame_selector_.get().ShortName();
          speed_display.textSpeed.text =
              ((Vector3d)plugin_.VesselVelocity(active_vessel.id.ToString()))
                  .magnitude.ToString("F1") + "m/s";
        }

        // Orient the Frenet trihedron.
        Vector3d prograde =
            (Vector3d)plugin_.VesselTangent(active_vessel.id.ToString());
        Vector3d radial =
            (Vector3d)plugin_.VesselNormal(active_vessel.id.ToString());
        // Yes, the astrodynamicist's normal is the mathematician's binormal.
        // Don't ask.
        Vector3d normal =
            (Vector3d)plugin_.VesselBinormal(active_vessel.id.ToString());

        SetNavballVector(navball_.progradeVector, prograde);
        SetNavballVector(navball_.radialInVector, radial);
        SetNavballVector(navball_.normalVector, normal);
        SetNavballVector(navball_.retrogradeVector, -prograde);
        SetNavballVector(navball_.radialOutVector, -radial);
        SetNavballVector(navball_.antiNormalVector, -normal);

        // Make the autopilot target our Frenet trihedron.
        if (active_vessel.OnAutopilotUpdate.GetInvocationList()[0] !=
            (Delegate)(FlightInputCallback)OverrideRSASTarget) {
          Log.Info("Prepending RSAS override");
          active_vessel.OnAutopilotUpdate =
              (FlightInputCallback)Delegate.Combine(
                  new FlightInputCallback(OverrideRSASTarget),
                  active_vessel.OnAutopilotUpdate);
        }
        if (active_vessel.Autopilot.Enabled) {
          override_rsas_target_ = true;
          switch (active_vessel.Autopilot.Mode) {
            case VesselAutopilot.AutopilotMode.Prograde:
              rsas_target_ = prograde;
              break;
            case VesselAutopilot.AutopilotMode.Retrograde:
              rsas_target_ = -prograde;
              break;
            case VesselAutopilot.AutopilotMode.RadialIn:
              rsas_target_ = radial;
              break;
            case VesselAutopilot.AutopilotMode.RadialOut:
              rsas_target_ = -radial;
              break;
            case VesselAutopilot.AutopilotMode.Normal:
              rsas_target_ = normal;
              break;
            case VesselAutopilot.AutopilotMode.Antinormal:
              rsas_target_ = -normal;
              break;
            default:
              override_rsas_target_ = false;
              break;
          }
        }
      }
    }
  }

  private void FixedUpdate() {
    if (PluginRunning()) {
      double universal_time = Planetarium.GetUniversalTime();
      double plugin_time = plugin_.CurrentTime();
      if (plugin_time > universal_time) {
        // TODO(Egg): Make this resistant to bad floating points up to 2ULPs,
        // and make it fatal again.
        Log.Error("Closed Timelike Curve: " +
                  plugin_time + " > " + universal_time +
                  " plugin-universal=" + (plugin_time - universal_time));
        time_is_advancing_ = false;
        return;
      } else if (plugin_time == universal_time) {
        time_is_advancing_ = false;
        return;
      }
      time_is_advancing_ = true;
      if (has_inertial_physics_bubble_in_space()) {
        ApplyToVesselsInPhysicsBubble(AddToPhysicsBubble);
      }
      Vessel active_vessel = FlightGlobals.ActiveVessel;
      bool ready_to_draw_active_vessel_trajectory =
          draw_active_vessel_trajectory() &&
          plugin_.HasVessel(active_vessel.id.ToString());
      
      if (ready_to_draw_active_vessel_trajectory) {
        // TODO(egg): make the speed tolerance independent.  Also max_steps.
        AdaptiveStepParameters adaptive_step_parameters =
            new AdaptiveStepParameters {
              max_steps = (Int64)prediction_steps_[prediction_steps_index_],
              length_integration_tolerance =
                  prediction_length_tolerances_[
                      prediction_length_tolerance_index_],
              speed_integration_tolerance =
                  prediction_length_tolerances_[
                      prediction_length_tolerance_index_]};
        plugin_.VesselSetPredictionAdaptiveStepParameters(
            active_vessel.id.ToString(), adaptive_step_parameters);
        plugin_.SetPredictionLength(double.PositiveInfinity);
      }
      plugin_.AdvanceTime(universal_time, Planetarium.InverseRotAngle);
      if (ready_to_draw_active_vessel_trajectory) {
        plugin_.UpdatePrediction(active_vessel.id.ToString());
      }
      plugin_.ForgetAllHistoriesBefore(
          universal_time - history_lengths_[history_length_index_]);
      ApplyToBodyTree(body => UpdateBody(body, universal_time));
      ApplyToVesselsOnRailsOrInInertialPhysicsBubbleInSpace(
          vessel => UpdateVessel(vessel, universal_time));
      if (!plugin_.PhysicsBubbleIsEmpty()) {
        Vector3d displacement_offset =
            (Vector3d)plugin_.BubbleDisplacementCorrection(
                          (XYZ)Planetarium.fetch.Sun.position);
        Vector3d velocity_offset =
            (Vector3d)plugin_.BubbleVelocityCorrection(
                          active_vessel.orbit.referenceBody.flightGlobalsIndex);
        if (krakensbane_ == null) {
          krakensbane_ = (Krakensbane)FindObjectOfType(typeof(Krakensbane));
        }
        krakensbane_.setOffset(displacement_offset);
        krakensbane_.FrameVel += velocity_offset;
      }
    }
  }

  private void OnDisable() {
    if (bad_installation_popup_ != null) {
      return;
    }
    Log.Info("principia.ksp_plugin_adapter.PrincipiaPluginAdapter.OnDisable()");
    if (toolbar_button_ != null) {
      KSP.UI.Screens.ApplicationLauncher.Instance.RemoveModApplication(
          toolbar_button_);
    }
    Cleanup();
  }

  #endregion

  private void SetNavballVector(UnityEngine.Transform vector,
                                Vector3d direction) {
     vector.localPosition = (UnityEngine.QuaternionD)navball_.attitudeGymbal *
                            direction * navball_.VectorUnitScale;
     vector.gameObject.SetActive(vector.localPosition.z >
                                 navball_.VectorUnitCutoff);
     vector.GetComponent<UnityEngine.MeshRenderer>().materials[0].SetFloat(
         "_Opacity",
         UnityEngine.Mathf.Clamp01(UnityEngine.Vector3.Dot(
             vector.localPosition.normalized,
             UnityEngine.Vector3.forward)));
  }

  private void RemoveStockTrajectoriesIfNeeded(Vessel vessel) {
    vessel.patchedConicRenderer.relativityMode =
        PatchRendering.RelativityMode.RELATIVE;
    if (display_patched_conics_) {
      if (!vessel.patchedConicRenderer.enabled) {
        vessel.patchedConicRenderer.enabled = true;
      }
    } else {
      if (vessel.orbitDriver.Renderer.drawMode != OrbitRenderer.DrawMode.OFF ||
          vessel.orbitDriver.Renderer.drawIcons !=
              OrbitRenderer.DrawIcons.OBJ) {
        Log.Info("Removing patched conic rendering for the active vessel");
        vessel.orbitDriver.Renderer.drawMode = OrbitRenderer.DrawMode.OFF;
        vessel.orbitDriver.Renderer.drawIcons = OrbitRenderer.DrawIcons.OBJ;
      }
      vessel.patchedConicRenderer.enabled = false;
      foreach (PatchRendering patch_rendering in
               vessel.patchedConicRenderer.patchRenders) {
        patch_rendering.DestroyUINodes();
        patch_rendering.DestroyVector();
      }
      foreach (PatchRendering patch_rendering in
               vessel.patchedConicRenderer.flightPlanRenders) {
        patch_rendering.DestroyUINodes();
        patch_rendering.DestroyVector();
      }
      foreach (ManeuverNode node in vessel.patchedConicSolver.maneuverNodes) {
        node.DetachGizmo();
        if (node.scaledSpaceTarget) {
          MapView.MapCamera.RemoveTarget(node.scaledSpaceTarget);
          node.scaledSpaceTarget.Terminate();
        }
      }
    }
  }

  private void RenderTrajectories() {
    if (!PluginRunning()) {
      return;
    }
    Vessel active_vessel = FlightGlobals.ActiveVessel;
    if (active_vessel == null) {
      return;
    }
    string active_vessel_guid = active_vessel.id.ToString();
    bool ready_to_draw_active_vessel_trajectory =
        draw_active_vessel_trajectory() &&
        plugin_.HasVessel(active_vessel_guid); 
    if (ready_to_draw_active_vessel_trajectory) {
      RemoveStockTrajectoriesIfNeeded(active_vessel);

      XYZ sun_world_position = (XYZ)Planetarium.fetch.Sun.position;

      GLLines.Draw(() => {
        GLLines.RenderAndDeleteTrajectory(
            plugin_.RenderedVesselTrajectory(active_vessel_guid,
                                             sun_world_position),
            XKCDColors.AcidGreen,
            GLLines.Style.FADED);
        RenderPredictionApsides(active_vessel_guid, sun_world_position);
        GLLines.RenderAndDeleteTrajectory(
            plugin_.RenderedPrediction(active_vessel_guid, sun_world_position),
            XKCDColors.Fuchsia,
            GLLines.Style.SOLID);
        if (plugin_.FlightPlanExists(active_vessel_guid)) {
          RenderFlightPlanApsides(active_vessel_guid, sun_world_position);

          int number_of_segments =
              plugin_.FlightPlanNumberOfSegments(active_vessel_guid);
          for (int i = 0; i < number_of_segments; ++i) {
            bool is_burn = i % 2 == 1;
            var rendered_segments = plugin_.FlightPlanRenderedSegment(
                active_vessel_guid, sun_world_position, i);
            Vector3d position_at_start =
                (Vector3d)rendered_segments.IteratorGetXYZ();
            GLLines.RenderAndDeleteTrajectory(
                rendered_segments,
                is_burn ? XKCDColors.OrangeRed : XKCDColors.BabyBlue,
                is_burn ? GLLines.Style.SOLID : GLLines.Style.DASHED);
            if (is_burn) {
              int manoeuvre_index = i / 2;
              NavigationManoeuvre manoeuvre = plugin_.FlightPlanGetManoeuvre(
                                                  active_vessel_guid,
                                                  manoeuvre_index);
              double scale = (ScaledSpace.ScaledToLocalSpace(
                                  MapView.MapCamera.transform.position) -
                              position_at_start).magnitude * 0.015;
              Action<XYZ, UnityEngine.Color> add_vector =
                  (world_direction, colour) => {
                UnityEngine.GL.Color(colour);
                GLLines.AddSegment(
                    position_at_start,
                    position_at_start + scale * (Vector3d)world_direction,
                    hide_behind_bodies : false);
              };
              add_vector(manoeuvre.tangent, XKCDColors.NeonYellow);
              add_vector(manoeuvre.normal, XKCDColors.AquaBlue);
              add_vector(manoeuvre.binormal, XKCDColors.PurplePink);
            }
          }
        }
      });
      map_node_pool_.Update();
    } else {
      map_node_pool_.Clear();
    }
  }

  private void RenderPredictionApsides(String vessel_guid,
                                       XYZ sun_world_position) {
    foreach (CelestialBody celestial in
             plotting_frame_selector_.get().FixedBodies()) {
      IntPtr apoapsis_iterator;
      IntPtr periapsis_iterator;
      plugin_.RenderedPredictionApsides(vessel_guid,
                                        celestial.flightGlobalsIndex,
                                        sun_world_position,
                                        out apoapsis_iterator,
                                        out periapsis_iterator);
      map_node_pool_.RenderAndDeleteApsides(apoapsis_iterator,
                                            celestial,
                                            MapObject.ObjectType.Apoapsis,
                                            MapNodePool.NodeSource.PREDICTION);
      map_node_pool_.RenderAndDeleteApsides(periapsis_iterator,
                                            celestial,
                                            MapObject.ObjectType.Periapsis,
                                            MapNodePool.NodeSource.PREDICTION);
    }
  }

  private void RenderFlightPlanApsides(String vessel_guid,
                                       XYZ sun_world_position) {
    foreach (CelestialBody celestial in
             plotting_frame_selector_.get().FixedBodies()) {
      IntPtr apoapsis_iterator;
      IntPtr periapsis_iterator;
      plugin_.FlightPlanRenderedApsides(vessel_guid,
                                        celestial.flightGlobalsIndex,
                                        sun_world_position,
                                        out apoapsis_iterator,
                                        out periapsis_iterator);
      map_node_pool_.RenderAndDeleteApsides(apoapsis_iterator,
                                            celestial,
                                            MapObject.ObjectType.Apoapsis,
                                            MapNodePool.NodeSource.FLIGHT_PLAN);
      map_node_pool_.RenderAndDeleteApsides(periapsis_iterator,
                                            celestial,
                                            MapObject.ObjectType.Periapsis,
                                            MapNodePool.NodeSource.FLIGHT_PLAN);
    }
  }

  private void Cleanup() {
    UnityEngine.Object.Destroy(map_renderer_);
    map_node_pool_.Clear();
    map_renderer_ = null;
    Interface.DeletePlugin(ref plugin_);
    plotting_frame_selector_.reset();
    flight_planner_.reset();
    navball_changed_ = true;
  }

  private void ShowGUI() {
    hide_all_gui_ = false;
  }

  private void HideGUI() {
    hide_all_gui_ = true;
  }

  private void ShowMainWindow() {
    show_main_window_ = true;
  }

  private void HideMainWindow() {
    show_main_window_ = false;
  }

  private void DrawMainWindow(int window_id) {
    UnityEngine.GUILayout.BeginVertical();
    String plugin_state;
    if (!PluginRunning()) {
      plugin_state = "not started";
    } else if (!time_is_advancing_) {
      plugin_state = "holding";
    } else if (plugin_.PhysicsBubbleIsEmpty()) {
      plugin_state = "running";
    } else {
      plugin_state = "managing physics bubble";
    }
    UnityEngine.GUILayout.TextArea(text : "Plugin is " + plugin_state);
    String last_reset_information;
    if (!PluginRunning()) {
      last_reset_information = "";
    } else {
      String plugin_source = "";
      switch (plugin_source_) {
        case (PluginSource.SAVED_STATE):
           plugin_source = "a saved state";
          break;
        case (PluginSource.ORBITAL_ELEMENTS):
           plugin_source = "KSP orbital elements";
          break;
        case (PluginSource.CARTESIAN_CONFIG):
           plugin_source = "a cartesian configuration file";
          break;
      }
      last_reset_information =
          "Plugin was constructed at " +
          plugin_construction_.ToUniversalTime().ToString("O") + " from " +
          plugin_source;
    }
    UnityEngine.GUILayout.TextArea(last_reset_information);
    String version;
    String build_date;
    Interface.GetVersion(build_date: out build_date, version: out version);
    UnityEngine.GUILayout.TextArea(version + " built on " + build_date);
    bool changed_history_length = false;
    Selector(history_lengths_,
             ref history_length_index_,
             "Max history length",
             ref changed_history_length,
             "{0:0.00e00} s");
    ReferenceFrameSelection();
    if (PluginRunning()) {
      flight_planner_.get().RenderButton();
    }
    ToggleableSection(name   : "Prediction Settings",
                      show   : ref show_prediction_settings_,
                      render : PredictionSettings);
    ToggleableSection(name   : "KSP features",
                      show   : ref show_ksp_features_,
                      render : KSPFeatures);
    ToggleableSection(name   : "Logging Settings",
                      show   : ref show_logging_settings_,
                      render : LoggingSettings);
    ToggleableSection(name   : "Reset Principia",
                      show   : ref show_reset_button_,
                      render : ResetButton);
#if CRASH_BUTTON
    ToggleableSection(name   : "CRASH",
                      show   : ref show_crash_options_,
                      render : CrashOptions);
#endif
    UnityEngine.GUILayout.EndVertical();
    UnityEngine.GUI.DragWindow(
        position : new UnityEngine.Rect(x      : 0f,
                                        y      : 0f,
                                        width  : 10000f,
                                        height : 10000f));
  }

  delegate void GUIRenderer();

  private void ToggleableSection(String name,
                                 ref bool show,
                                 GUIRenderer render) {
    String toggle = show ? "↑ " + name + " ↑"
                         : "↓ " + name + " ↓";
    if (UnityEngine.GUILayout.Button(toggle)) {
      show = !show;
      if (!show) {
        ShrinkMainWindow();
      }
    }
    if (show) {
      render();
    }
  }

#if CRASH_BUTTON
  private void CrashOptions() {
    if (UnityEngine.GUILayout.Button(text : "CRASH ON MAP VIEW")) {
      first_selected_celestial_ = second_selected_celestial_;
      DeleteRenderingFrame(ref rendering_frame_);
      rendering_frame_ = NewBarycentricRotatingRenderingFrame(
                             plugin_,
                             first_selected_celestial_,
                             second_selected_celestial_);
    }
    if (UnityEngine.GUILayout.Button(text : "CRASH NOW")) {
      Log.Fatal("You asked for it!");
    }
  }
#endif

  private void ReferenceFrameSelection() {
    if (PluginRunning()) {
      bool was_fixing_navball_in_plotting_frame =
          fix_navball_in_plotting_frame_;
      fix_navball_in_plotting_frame_ = 
          UnityEngine.GUILayout.Toggle(
              value : fix_navball_in_plotting_frame_,
              text  : "Fix navball in plotting frame");
      if (was_fixing_navball_in_plotting_frame !=
          fix_navball_in_plotting_frame_) {
        navball_changed_ = true;
        reset_rsas_target_ = true;
      }
      plotting_frame_selector_.get().RenderButton();
    }
  }

  private void Selector(
      double[] array,
      ref int index,
      String label,
      ref bool changed,
      String format) {
    UnityEngine.GUILayout.BeginHorizontal();
    UnityEngine.GUILayout.Label(text    : label + ":",
                                options : UnityEngine.GUILayout.Width(150));
    if (UnityEngine.GUILayout.Button(
            text    : index == 0 ? "min" : "-",
            options : UnityEngine.GUILayout.Width(50)) &&
        index != 0) {
      --index;
      changed = true;
    }
    UnityEngine.TextAnchor old_alignment =
        UnityEngine.GUI.skin.textArea.alignment;
    UnityEngine.GUI.skin.textArea.alignment =
        UnityEngine.TextAnchor.MiddleRight;
    UnityEngine.GUILayout.TextArea(
        text    : String.Format(Culture.culture, format, array[index]),
        options : UnityEngine.GUILayout.Width(75));
    UnityEngine.GUI.skin.textArea.alignment = old_alignment;
    if (UnityEngine.GUILayout.Button(
            text    : index == array.Length - 1 ? "max" : "+",
            options : UnityEngine.GUILayout.Width(50)) &&
        index != array.Length - 1) {
      ++index;
      changed = true;
    }
    UnityEngine.GUILayout.EndHorizontal();
  }

  private void PredictionSettings() {
    bool changed_settings = false;
    Selector(prediction_length_tolerances_,
             ref prediction_length_tolerance_index_,
             "Tolerance",
             ref changed_settings,
             "{0:0.0e0} m");
    Selector(prediction_steps_,
             ref prediction_steps_index_,
             "Steps",
             ref changed_settings,
             "{0:0.00e0}");
  }

  private void KSPFeatures() {
    display_patched_conics_ = UnityEngine.GUILayout.Toggle(
        value : display_patched_conics_,
        text  : "Display patched conics (do not use for flight planning!)");
    Sun.Instance.sunFlare.enabled =
        UnityEngine.GUILayout.Toggle(value : Sun.Instance.sunFlare.enabled,
                                     text  : "Enable Sun lens flare");
  }

  private void LoggingSettings() {
    UnityEngine.GUILayout.BeginHorizontal();
    UnityEngine.GUILayout.Label(text : "Verbose level:");
    if (UnityEngine.GUILayout.Button(
            text    : "←",
            options : UnityEngine.GUILayout.Width(50))) {
      Log.SetVerboseLogging(Math.Max(verbose_logging_ - 1, 0));
      verbose_logging_ = Log.GetVerboseLogging();
    }
    UnityEngine.GUILayout.TextArea(
        text    : Log.GetVerboseLogging().ToString(),
        options : UnityEngine.GUILayout.Width(50));
    if (UnityEngine.GUILayout.Button(
            text    : "→",
            options : UnityEngine.GUILayout.Width(50))) {
      Log.SetVerboseLogging(Math.Min(verbose_logging_ + 1, 4));
      verbose_logging_ = Log.GetVerboseLogging();
    }
    UnityEngine.GUILayout.EndHorizontal();
    int column_width = 75;
    UnityEngine.GUILayout.BeginHorizontal();
    UnityEngine.GUILayout.Space(column_width);
    UnityEngine.GUILayout.Label(
        text    : "Log",
        options : UnityEngine.GUILayout.Width(column_width));
    UnityEngine.GUILayout.Label(
        text    : "stderr",
        options : UnityEngine.GUILayout.Width(column_width));
    UnityEngine.GUILayout.Label(
        text    : "Flush",
        options : UnityEngine.GUILayout.Width(column_width));
    UnityEngine.GUILayout.EndHorizontal();
    UnityEngine.GUILayout.BeginHorizontal();
    UnityEngine.GUILayout.Space(column_width);
    if (UnityEngine.GUILayout.Button(
            text    : "↑",
            options : UnityEngine.GUILayout.Width(column_width))) {
      Log.SetSuppressedLogging(Math.Max(suppressed_logging_ - 1, 0));
      suppressed_logging_ = Log.GetSuppressedLogging();
    }
    if (UnityEngine.GUILayout.Button(
            text    : "↑",
            options : UnityEngine.GUILayout.Width(column_width))) {
      Log.SetStderrLogging(Math.Max(stderr_logging_ - 1, 0));
      stderr_logging_ = Log.GetStderrLogging();
    }
    if (UnityEngine.GUILayout.Button(
            text    : "↑",
            options : UnityEngine.GUILayout.Width(column_width))) {
      Log.SetBufferedLogging(Math.Max(buffered_logging_ - 1, -1));
      buffered_logging_ = Log.GetBufferedLogging();
    }
    UnityEngine.GUILayout.EndHorizontal();
    for (int severity = 0; severity <= 3; ++severity) {
      UnityEngine.GUILayout.BeginHorizontal();
      UnityEngine.GUILayout.Label(
          text    : Log.kSeverityNames[severity],
          options : UnityEngine.GUILayout.Width(column_width));
      UnityEngine.GUILayout.Toggle(
          value   : severity >= Log.GetSuppressedLogging(),
          text    : "",
          options : UnityEngine.GUILayout.Width(column_width));
      UnityEngine.GUILayout.Toggle(
          value   : severity >= Log.GetStderrLogging(),
          text    : "",
          options : UnityEngine.GUILayout.Width(column_width));
      UnityEngine.GUILayout.Toggle(
          value   : severity > Log.GetBufferedLogging(),
          text    : "",
          options : UnityEngine.GUILayout.Width(column_width));
      UnityEngine.GUILayout.EndHorizontal();
    }
    UnityEngine.GUILayout.BeginHorizontal();
    UnityEngine.GUILayout.Space(column_width);
    if (UnityEngine.GUILayout.Button(
            text    : "↓",
            options : UnityEngine.GUILayout.Width(column_width))) {
      Log.SetSuppressedLogging(Math.Min(suppressed_logging_ + 1, 3));
      suppressed_logging_ = Log.GetSuppressedLogging();
    }
    if (UnityEngine.GUILayout.Button(
            text    : "↓",
            options : UnityEngine.GUILayout.Width(column_width))) {
      Log.SetStderrLogging(Math.Min(stderr_logging_ + 1, 3));
      stderr_logging_ = Log.GetStderrLogging();
    }
    if (UnityEngine.GUILayout.Button(
            text    : "↓",
            options : UnityEngine.GUILayout.Width(column_width))) {
      Log.SetBufferedLogging(Math.Min(buffered_logging_ + 1, 3));
      buffered_logging_ = Log.GetBufferedLogging();
    }
    UnityEngine.GUILayout.EndHorizontal();
  }

  private void ResetButton() {
    if (PluginRunning()) {
      if (UnityEngine.GUILayout.Button(text : "Force Stop")) {
        Cleanup();
      }
    } else {
      if (UnityEngine.GUILayout.Button(text : "Force Start")) {
        ResetPlugin();
      }
    }
  }

  private void ShrinkMainWindow() {
    main_window_rectangle_.height = 0.0f;
    main_window_rectangle_.width = 0.0f;
  }

  private void UpdateRenderingFrame(
      NavigationFrameParameters frame_parameters) {
    IntPtr new_plotting_frame = plugin_.NewNavigationFrame(frame_parameters);
    plugin_.SetPlottingFrame(ref new_plotting_frame);
    if (fix_navball_in_plotting_frame_) {
     navball_changed_ = true;
      reset_rsas_target_ = true;
    }
  }

  private void ResetPlugin() {
    Cleanup();
    SetRotatingFrameThresholds();
    RemoveBuggyTidalLocking();
    plugin_construction_ = DateTime.Now;
    Dictionary<String, ConfigNode> name_to_gravity_model = null;
    var gravity_model_configs =
        GameDatabase.Instance.GetConfigs(kPrincipiaGravityModel);
    var cartesian_configs =
        GameDatabase.Instance.GetConfigs(kPrincipiaInitialState);
    if (gravity_model_configs.Length == 1) {
      name_to_gravity_model =
          gravity_model_configs[0].config.GetNodes("body").
              ToDictionary(node => node.GetValue("name"));
    } else if (gravity_model_configs.Length > 1) {
      Log.Fatal("too many gravity models (" + gravity_model_configs.Length +
                ")");
    }
    if (cartesian_configs.Length > 0) {
      plugin_source_ = PluginSource.CARTESIAN_CONFIG;
      if (cartesian_configs.Length > 1) {
        Log.Fatal("too many Cartesian configs (" + cartesian_configs.Length +
                  ")");
      }
      if (name_to_gravity_model == null) {
        Log.Fatal("Cartesian config without gravity models");
      }
      try {
        ConfigNode initial_states =
            GameDatabase.Instance.GetConfigs(kPrincipiaInitialState)[0].config;
        plugin_ =
            Interface.NewPlugin(double.Parse(initial_states.GetValue("epoch")),
                                Planetarium.InverseRotAngle);
        var name_to_initial_state =
            initial_states.GetNodes("body").
                ToDictionary(node => node.GetValue("name"));
        BodyProcessor insert_body = body => {
          Log.Info("Inserting " + body.name + "...");
          ConfigNode gravity_model;
          if (!name_to_gravity_model.TryGetValue(body.name,
                                                 out gravity_model)) {
             Log.Fatal("missing gravity model for " + body.name);
          }
          ConfigNode initial_state;
          if (!name_to_initial_state.TryGetValue(body.name,
                                                 out initial_state)) {
             Log.Fatal("missing Cartesian initial state for " + body.name);
          }
          int? parent_index = body.orbit?.referenceBody.flightGlobalsIndex;
          plugin_.InsertCelestialAbsoluteCartesian(
              celestial_index         : body.flightGlobalsIndex,
              parent_index            : parent_index,
              gravitational_parameter :
                  gravity_model.GetValue("gravitational_parameter"),
              mean_radius: gravity_model.GetValue("mean_radius"),
              axis_right_ascension    :
                  gravity_model.GetValue("axis_right_ascension"),
              axis_declination        :
                  gravity_model.GetValue("axis_declination"),
              j2                      : gravity_model.GetValue("j2"),
              reference_radius        :
                  gravity_model.GetValue("reference_radius"),
              x                       : initial_state.GetValue("x"),
              y                       : initial_state.GetValue("y"),
              z                       : initial_state.GetValue("z"),
              vx                      : initial_state.GetValue("vx"),
              vy                      : initial_state.GetValue("vy"),
              vz                      : initial_state.GetValue("vz"));
        };
        insert_body(Planetarium.fetch.Sun);
        ApplyToBodyTree(insert_body);
        plugin_.EndInitialization();
        plugin_.AdvanceTime(Planetarium.GetUniversalTime(),
                            Planetarium.InverseRotAngle);
      } catch (Exception e) {
        Log.Fatal("Exception while reading initial state: " + e.ToString());
      }
    } else {
      plugin_source_ = PluginSource.ORBITAL_ELEMENTS;
      // We create the plugin at time 0, rather than
      // |Planetarium.GetUniversalTime()|, in order to get a deterministic
      // initial state.
      for(;;) {
        plugin_ = Interface.NewPlugin(0,
                                      Planetarium.InverseRotAngle);
        BodyProcessor insert_body = body => {
          Log.Info("Inserting " + body.name + "...");
<<<<<<< HEAD
          Orbit orbit = unmodified_orbits_[body];
          double mean_motion = 2 * Math.PI / orbit.period;
          var keplerian_elements = new KeplerianElements{
              eccentricity                           = orbit.eccentricity,
              semimajor_axis                         = double.NaN,
              mean_motion                            = mean_motion,
              inclination_in_degrees                 = orbit.inclination,
              longitude_of_ascending_node_in_degrees = orbit.LAN,
              argument_of_periapsis_in_degrees       =
                  orbit.argumentOfPeriapsis,
              mean_anomaly                           =
                  orbit.meanAnomalyAtEpoch - orbit.epoch * mean_motion};
=======
          ConfigNode gravity_model = null;
          if (name_to_gravity_model?.TryGetValue(body.name,
                                                 out gravity_model) == true) {
            Log.Info("using custom gravity model");
          }
          Orbit orbit = unmodified_orbits_.GetValueOrNull(body);
>>>>>>> 78faf3e7
          plugin_.InsertCelestialJacobiKeplerian(
              celestial_index             : body.flightGlobalsIndex,
              parent_index                :
                  orbit?.referenceBody.flightGlobalsIndex,
              gravitational_parameter     :
                  (gravity_model?.GetValue("gravitational_parameter")).
                      GetValueOrDefault(body.gravParameter + " m^3/s^2"),
              mean_radius                 :
                  (gravity_model?.GetValue("mean_radius")).
                      GetValueOrDefault(body.Radius + " m"),
              axis_right_ascension        :
                  gravity_model?.GetValue("axis_right_ascension"),
              axis_declination            :
                  gravity_model?.GetValue("axis_declination"),
              j2                          : gravity_model?.GetValue("j2"),
              reference_radius            :
                  gravity_model?.GetValue("reference_radius"),
              keplerian_elements          : orbit?.Elements());
        };
        insert_body(Planetarium.fetch.Sun);
        ApplyToBodyTree(insert_body);
        plugin_.EndInitialization();
        if (plugin_.IsKspStockSystem()) {
          Interface.DeletePlugin(ref plugin_);
          Fix631();
        } else {
          break;
        }
      }
    }
    plotting_frame_selector_.reset(
        new ReferenceFrameSelector(this,
                                   plugin_,
                                   UpdateRenderingFrame,
                                   "Plotting frame"));
    flight_planner_.reset(new FlightPlanner(this, plugin_));
    VesselProcessor insert_vessel = vessel => {
      Log.Info("Inserting " + vessel.name + "...");
      bool inserted =
          plugin_.InsertOrKeepVessel(
              vessel.id.ToString(),
              vessel.orbit.referenceBody.flightGlobalsIndex);
      if (!inserted) {
        Log.Fatal("Plugin initialization: vessel not inserted");
      } else {
        plugin_.SetVesselStateOffset(vessel.id.ToString(),
                                     new QP{q = (XYZ)vessel.orbit.pos,
                                            p = (XYZ)vessel.orbit.vel});
      }
    };
    ApplyToVesselsOnRailsOrInInertialPhysicsBubbleInSpace(insert_vessel);
  }

  private void SetRotatingFrameThresholds() {
    ApplyToBodyTree(body => body.inverseRotThresholdAltitude =
                                (float)Math.Max(body.timeWarpAltitudeLimits[1],
                                                body.atmosphereDepth));
  }

  private void RemoveBuggyTidalLocking() {
    ApplyToBodyTree(body => body.tidallyLocked = false);
  }

  // Deals with issue #631, unstability of the Jool system's resonance.
  private void Fix631() {
    CelestialBody jool = FlightGlobals.Bodies[8];
    CelestialBody laythe = FlightGlobals.Bodies[9];
    CelestialBody vall = FlightGlobals.Bodies[10];
    CelestialBody bop = FlightGlobals.Bodies[11];
    CelestialBody tylo = FlightGlobals.Bodies[12];
    CelestialBody pol = FlightGlobals.Bodies[14];
    const double φ = 1.61803398875;
    // The |unmodified_orbits_| are unmodified in the sense that they are
    // unaffected by the plugin's computation; they are the orbits from which
    // we can reproducibly construct a fresh plugin.  In stock we modify them
    // from their stock values for stability reasons.
    unmodified_orbits_[vall] = new Orbit(
        vall.orbit.inclination,
        vall.orbit.eccentricity,
        laythe.orbit.semiMajorAxis * Math.Pow(4 / φ, 2.0 / 3.0),
        vall.orbit.LAN,
        vall.orbit.argumentOfPeriapsis,
        vall.orbit.meanAnomalyAtEpoch,
        vall.orbit.epoch,
        jool);
    unmodified_orbits_[tylo] = new Orbit(
        tylo.orbit.inclination,
        tylo.orbit.eccentricity,
        laythe.orbit.semiMajorAxis *
            Math.Pow(16 / (φ * φ), 2.0 / 3.0),
        tylo.orbit.LAN,
        tylo.orbit.argumentOfPeriapsis,
        tylo.orbit.meanAnomalyAtEpoch,
        tylo.orbit.epoch,
        jool);
    unmodified_orbits_[bop] =
        new Orbit(180.0 - bop.orbit.inclination,
                  bop.orbit.eccentricity,
                  pol.orbit.semiMajorAxis * Math.Pow(0.7, 2.0 / 3.0),
                  bop.orbit.LAN,
                  bop.orbit.argumentOfPeriapsis,
                  bop.orbit.meanAnomalyAtEpoch,
                  bop.orbit.epoch,
                  jool);
    // Vall and Tylo are tidally locked, so KSP will set their rotation period
    // to their orbital period.  Since we disable tidal locking before starting
    // the plugin (because tidal locking is buggy), we set their orbits here
    // to set their rotation period to their orbital period, so that they still
    // appear tidally locked (note that since we set the rotation to the Jacobi
    // osculating orbital period, there remains some noticeable drift; it may be
    // a good idea to compute the mean orbital period offline instead).  We do
    // not do that for Bop (which is tidally locked in stock) to make it look
    // like a more irregular satellite (in any case, Bop orbits retrograde, and
    // it is not clear whether the game supports retrograde rotation).
    foreach (CelestialBody body in new CelestialBody[]{vall, tylo}) {
      body.orbit.inclination = unmodified_orbits_[body].inclination;
      body.orbit.eccentricity = unmodified_orbits_[body].eccentricity;
      body.orbit.semiMajorAxis = unmodified_orbits_[body].semiMajorAxis;
      body.orbit.LAN = unmodified_orbits_[body].LAN;
      body.orbit.argumentOfPeriapsis =
          unmodified_orbits_[body].argumentOfPeriapsis;
      body.orbit.meanAnomalyAtEpoch =
          unmodified_orbits_[body].meanAnomalyAtEpoch;
      body.orbit.epoch = unmodified_orbits_[body].epoch;
      body.orbit.referenceBody = unmodified_orbits_[body].referenceBody;
      body.orbit.Init();
      body.orbit.UpdateFromUT(Planetarium.GetUniversalTime());
      body.tidallyLocked = true;
      body.CBUpdate();
    }
    RemoveBuggyTidalLocking();
  }

}

}  // namespace ksp_plugin_adapter
}  // namespace principia<|MERGE_RESOLUTION|>--- conflicted
+++ resolved
@@ -1301,27 +1301,12 @@
                                       Planetarium.InverseRotAngle);
         BodyProcessor insert_body = body => {
           Log.Info("Inserting " + body.name + "...");
-<<<<<<< HEAD
-          Orbit orbit = unmodified_orbits_[body];
-          double mean_motion = 2 * Math.PI / orbit.period;
-          var keplerian_elements = new KeplerianElements{
-              eccentricity                           = orbit.eccentricity,
-              semimajor_axis                         = double.NaN,
-              mean_motion                            = mean_motion,
-              inclination_in_degrees                 = orbit.inclination,
-              longitude_of_ascending_node_in_degrees = orbit.LAN,
-              argument_of_periapsis_in_degrees       =
-                  orbit.argumentOfPeriapsis,
-              mean_anomaly                           =
-                  orbit.meanAnomalyAtEpoch - orbit.epoch * mean_motion};
-=======
           ConfigNode gravity_model = null;
           if (name_to_gravity_model?.TryGetValue(body.name,
                                                  out gravity_model) == true) {
             Log.Info("using custom gravity model");
           }
           Orbit orbit = unmodified_orbits_.GetValueOrNull(body);
->>>>>>> 78faf3e7
           plugin_.InsertCelestialJacobiKeplerian(
               celestial_index             : body.flightGlobalsIndex,
               parent_index                :
