--- conflicted
+++ resolved
@@ -1,92 +1,3 @@
-<<<<<<< HEAD
-#pragma once
-
-#include "Quantities/Dimensionless.hpp"
-#include "Quantities/Quantities.hpp"
-
-namespace principia {
-namespace geometry {
-// R3Element is an element of a 3-dimensional dimensionful vector space on the
-// field R, represented by Dimensionless. It is the underlying data type for
-// the more advanced strongly typed structures of the Grassmann algebras and
-// affine spaces.
-template<typename Scalar>
-struct R3Element {
- public:
-  R3Element() = default;
-  R3Element(Scalar const& x, Scalar const& y, Scalar const& z);
-
-  Scalar&       operator[](int const index);
-  Scalar const& operator[](int const index) const;
-
-  Scalar x;
-  Scalar y;
-  Scalar z;
-};
-
-template<typename Scalar>
-R3Element<Scalar> operator+(R3Element<Scalar> const& right);
-template<typename Scalar>
-R3Element<Scalar> operator-(R3Element<Scalar> const& right);
-
-template<typename Scalar>
-R3Element<Scalar> operator+(R3Element<Scalar> const& left,
-                            R3Element<Scalar> const& right);
-template<typename Scalar>
-R3Element<Scalar> operator-(R3Element<Scalar> const& left,
-                            R3Element<Scalar> const& right);
-
-template<typename Scalar>
-R3Element<Scalar> operator*(quantities::Dimensionless const& left,
-                            R3Element<Scalar> const& right);
-template<typename Scalar>
-R3Element<Scalar> operator*(R3Element<Scalar> const& left,
-                            quantities::Dimensionless const& right);
-template<typename Scalar>
-R3Element<Scalar> operator/(R3Element<Scalar> const& left,
-                            quantities::Dimensionless const& right);
-
-template<typename DLeft, typename Right>
-R3Element<quantities::Product<quantities::Quantity<DLeft>, Right>> operator*(
-    quantities::Quantity<DLeft> const& left,
-    R3Element<Right> const& right);
-template<typename Left, typename DRight>
-R3Element<quantities::Product<Left, quantities::Quantity<DRight>>> operator*(
-    R3Element<Left> const& left,
-    quantities::Quantity<DRight> const& right);
-template<typename Left, typename DRight>
-R3Element<quantities::Quotient<Left, quantities::Quantity<DRight>>> operator/(
-    R3Element<Left> const& left,
-    quantities::Quantity<DRight> const& right);
-
-template<typename Scalar>
-void operator+=(R3Element<Scalar>& left,
-                R3Element<Scalar> const& right);
-template<typename Scalar>
-void operator-=(R3Element<Scalar>& left,
-                R3Element<Scalar> const& right);
-
-template<typename Scalar>
-void operator*=(R3Element<Scalar>& left,
-                quantities::Dimensionless const& right);
-template<typename Scalar>
-void operator/=(R3Element<Scalar>& left,
-                quantities::Dimensionless const& right);
-
-template<typename Left, typename Right>
-R3Element<quantities::Product<Left, Right>> Cross(
-    R3Element<Left> const& left,
-    R3Element<Right> const& right);
-
-template<typename Left, typename Right>
-quantities::Product<Left, Right> Dot(R3Element<Left> const& left,
-                                     R3Element<Right> const& right);
-
-}  // namespace geometry
-}  // namespace principia
-
-#include "R3Element-body.hpp"
-=======
 #pragma once
 
 #include "Quantities/Dimensionless.hpp"
@@ -102,10 +13,11 @@
 template<typename Scalar>
 struct R3Element {
  public:
+  R3Element() = default;
   R3Element(Scalar const& x, Scalar const& y, Scalar const& z);
 
-  Scalar&       operator[] (int const index);
-  Scalar const& operator[] (int const index) const;
+  Scalar&       operator[](int const index);
+  Scalar const& operator[](int const index) const;
 
   Scalar x;
   Scalar y;
@@ -173,5 +85,4 @@
 }  // namespace geometry
 }  // namespace principia
 
-#include "Geometry/R3Element-body.hpp"
->>>>>>> a28cfbba
+#include "Geometry/R3Element-body.hpp"