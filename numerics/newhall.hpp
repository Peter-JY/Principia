﻿#pragma once

#include <vector>

#include "geometry/named_quantities.hpp"
#include "numerics/чебышёв_series.hpp"
#include "numerics/polynomial.hpp"
#include "quantities/quantities.hpp"
#include "quantities/named_quantities.hpp"

namespace principia {
namespace numerics {
namespace internal_newhall {

using geometry::Instant;
using quantities::Time;
using quantities::Variation;

// Computes a Newhall approximation of the given |degree| in the Чебышёв basis.
// |q| and |v| are the positions and velocities over a constant division of
// [t_min, t_max].  |error_estimate| gives an estimate of the error between the
// approximation the input data.  The client probably wants to compute some
// norm of that estimate.
template<typename Vector>
ЧебышёвSeries<Vector> NewhallApproximationInЧебышёвBasis(
    int degree,
    std::vector<Vector> const& q,
    std::vector<Variation<Vector>> const& v,
    Instant const& t_min,
    Instant const& t_max,
    Vector& error_estimate);
<<<<<<< HEAD

//TODO(phl):comment.
template<typename Vector, int degree,
         template<typename, typename, int> class Evaluator>
PolynomialInMonomialBasis<Vector, Time, degree, Evaluator>
ApproximationInMonomialBasis(std::vector<Vector> const& q,
                             std::vector<Variation<Vector>> const& v,
                             Instant const& t_min,
                             Instant const& t_max);

}  // namespace internal_newhall

namespace newhall {
using internal_newhall::ApproximationInЧебышёвBasis;
using internal_newhall::ApproximationInMonomialBasis;
}  // namespace newhall
=======

}  // namespace internal_newhall

using internal_newhall::NewhallApproximationInЧебышёвBasis;
>>>>>>> 81e99b39

}  // namespace numerics
}  // namespace principia

#include "numerics/newhall_body.hpp"<|MERGE_RESOLUTION|>--- conflicted
+++ resolved
@@ -29,29 +29,20 @@
     Instant const& t_min,
     Instant const& t_max,
     Vector& error_estimate);
-<<<<<<< HEAD
 
 //TODO(phl):comment.
 template<typename Vector, int degree,
          template<typename, typename, int> class Evaluator>
 PolynomialInMonomialBasis<Vector, Time, degree, Evaluator>
-ApproximationInMonomialBasis(std::vector<Vector> const& q,
-                             std::vector<Variation<Vector>> const& v,
-                             Instant const& t_min,
-                             Instant const& t_max);
-
-}  // namespace internal_newhall
-
-namespace newhall {
-using internal_newhall::ApproximationInЧебышёвBasis;
-using internal_newhall::ApproximationInMonomialBasis;
-}  // namespace newhall
-=======
+NewhallApproximationInMonomialBasis(std::vector<Vector> const& q,
+                                    std::vector<Variation<Vector>> const& v,
+                                    Instant const& t_min,
+                                    Instant const& t_max);
 
 }  // namespace internal_newhall
 
 using internal_newhall::NewhallApproximationInЧебышёвBasis;
->>>>>>> 81e99b39
+using internal_newhall::NewhallApproximationInMonomialBasis;
 
 }  // namespace numerics
 }  // namespace principia
