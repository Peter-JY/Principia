﻿
#pragma once

#include "numerics/poisson_series.hpp"

#include <algorithm>
#include <functional>
#include <map>
#include <optional>
#include <vector>

#include "numerics/ulp_distance.hpp"
#include "quantities/elementary_functions.hpp"
#include "quantities/named_quantities.hpp"
#include "quantities/si.hpp"

namespace principia {
namespace numerics {
namespace internal_poisson_series {

using quantities::Abs;
using quantities::Cos;
using quantities::Infinity;
using quantities::Primitive;
using quantities::Sin;
using quantities::Variation;
using quantities::si::Radian;
using quantities::si::Second;
namespace si = quantities::si;

template<typename Value, int degree_,
         template<typename, typename, int> class Evaluator>
typename PoissonSeries<Primitive<Value, Time>, degree_ + 1, Evaluator>::
    Polynomials
AngularFrequencyPrimitive(
    AngularFrequency const& ω,
    typename PoissonSeries<Value, degree_, Evaluator>::Polynomials const&
        polynomials) {
  using Result = PoissonSeries<Primitive<Value, Time>, degree_ + 1, Evaluator>;

  // Integration by parts.
  typename Result::Polynomials const first_part{
      /*sin=*/typename Result::Polynomial(polynomials.cos / ω * Radian),
      /*cos=*/typename Result::Polynomial(-polynomials.sin / ω * Radian)};
  if constexpr (degree_ == 0) {
    return first_part;
  } else {
    auto const sin_polynomial =
        -polynomials.cos.template Derivative<1>() / ω * Radian;
    auto const cos_polynomial =
        polynomials.sin.template Derivative<1>() / ω * Radian;
    auto const second_part =
        AngularFrequencyPrimitive<Value, degree_ - 1, Evaluator>(
            ω,
            {/*sin=*/sin_polynomial,
             /*cos=*/cos_polynomial});
    return {/*sin=*/first_part.sin + second_part.sin,
            /*cos=*/first_part.cos + second_part.cos};
  }
}

<<<<<<< HEAD
//TODO(phl):comment
=======
// A helper for multiplication of Poisson series and pointwise inner product.
// The functor Product must take a pair of Poisson series with the types of left
// and right and return a suitable Poisson series.
>>>>>>> 5aa970ad
template<typename LValue, typename RValue,
         int ldegree_, int rdegree_,
         template<typename, typename, int> class Evaluator,
         typename Product>
auto Multiply(PoissonSeries<LValue, ldegree_, Evaluator> const& left,
              PoissonSeries<RValue, rdegree_, Evaluator> const& right,
              Product const& product) {
  using Result =
      PoissonSeries<typename Hilbert<LValue, RValue>::InnerProductType,
                    ldegree_ + rdegree_,
                    Evaluator>;

  // Compute all the individual terms using elementary trigonometric identities
  // and put them in a multimap, because the same frequency may appear multiple
  // times.
  std::multimap<AngularFrequency, typename Result::Polynomials> terms;
  auto const aperiodic = product(left.aperiodic_, right.aperiodic_);
  for (auto const& [ω, polynomials] : left.periodic_) {
<<<<<<< HEAD
    typename Result::Polynomial foo = product(polynomials.sin, right.aperiodic_);
=======
>>>>>>> 5aa970ad
    terms.emplace(ω,
                  typename Result::Polynomials{
                      /*sin=*/product(polynomials.sin, right.aperiodic_),
                      /*cos=*/product(polynomials.cos, right.aperiodic_)});
  }
  for (auto const& [ω, polynomials] : right.periodic_) {
    terms.emplace(ω,
                  typename Result::Polynomials{
                      /*sin=*/product(left.aperiodic_, polynomials.sin),
                      /*cos=*/product(left.aperiodic_, polynomials.cos)});
  }
  for (auto const& [ωl, polynomials_left] : left.periodic_) {
    for (auto const& [ωr, polynomials_right] : right.periodic_) {
      terms.emplace(
          ωl - ωr,
          typename Result::Polynomials{
              /*sin=*/(product(-polynomials_left.cos, polynomials_right.sin) +
                       product(polynomials_left.sin, polynomials_right.cos)) /
                  2,
              /*cos=*/(product(polynomials_left.sin, polynomials_right.sin) +
                       product(polynomials_left.cos, polynomials_right.cos)) /
                  2});
      terms.emplace(
          ωl + ωr,
          typename Result::Polynomials{
              /*sin=*/(product(polynomials_left.cos, polynomials_right.sin) +
                       product(polynomials_left.sin, polynomials_right.cos)) /
                  2,
              /*cos=*/(product(-polynomials_left.sin, polynomials_right.sin) +
                       product(polynomials_left.cos, polynomials_right.cos)) /
                  2});
    }
  }

  // Now group the terms together by frequency.
  typename Result::PolynomialsByAngularFrequency periodic;
  std::optional<AngularFrequency> previous_ω;
  for (auto it = terms.cbegin(); it != terms.cend(); ++it) {
    auto const& ω = it->first;
    auto const& polynomials = it->second;
    if (previous_ω.has_value() && previous_ω.value() == ω) {
      auto& previous_polynomials = periodic.rbegin()->second;
      previous_polynomials.sin += polynomials.sin;
      previous_polynomials.cos += polynomials.cos;
    } else {
      periodic.insert(*it);
    }
    previous_ω = ω;
  }

  return Result{aperiodic, std::move(periodic)};
}

template<typename Value, int degree_,
         template<typename, typename, int> class Evaluator>
PoissonSeries<Value, degree_, Evaluator>::PoissonSeries(
    Polynomial const& aperiodic,
    PolynomialsByAngularFrequency const& periodic)
    : origin_(aperiodic.origin()),
      aperiodic_(aperiodic) {
  // The |periodic| map may have elements with positive or negative angular
  // frequencies.  Normalize our member variable to only have positive angular
  // frequencies.
  for (auto it = periodic.crbegin(); it != periodic.crend(); ++it) {
    auto const ω = it->first;
    auto const polynomials = it->second;

    // All polynomials must have the same origin.
    CHECK_EQ(origin_, polynomials.sin.origin());
    CHECK_EQ(origin_, polynomials.cos.origin());

    if (ω < AngularFrequency{}) {
      auto const positive_it = periodic_.find(-ω);
      if (positive_it == periodic_.cend()) {
        periodic_.emplace(-ω,
                          Polynomials{/*sin=*/-polynomials.sin,
                                      /*cos=*/polynomials.cos});
      } else {
        positive_it->second.sin -= polynomials.sin;
        positive_it->second.cos += polynomials.cos;
      }
    } else if (ω > AngularFrequency{}) {
      periodic_.insert(periodic_.cbegin(), *it);
    } else {
      aperiodic_ += polynomials.cos;
    }
  }
}

template<typename Value, int degree_,
         template<typename, typename, int> class Evaluator>
Instant const& PoissonSeries<Value, degree_, Evaluator>::origin() const {
  return origin_;
}

template<typename Value, int degree_,
         template<typename, typename, int> class Evaluator>
Value PoissonSeries<Value, degree_, Evaluator>::operator()(
    Instant const& t) const {
  Value result = aperiodic_.Evaluate(t);
  for (auto const& [ω, polynomials] : periodic_) {
    result += polynomials.sin.Evaluate(t) * Sin(ω * (t - origin_)) +
              polynomials.cos.Evaluate(t) * Cos(ω * (t - origin_));
  }
  return result;
}

template<typename Value, int degree_,
         template<typename, typename, int> class Evaluator>
PoissonSeries<quantities::Primitive<Value, Time>, degree_ + 1, Evaluator>
PoissonSeries<Value, degree_, Evaluator>::Primitive() const {
  using Result =
      PoissonSeries<quantities::Primitive<Value, Time>, degree_ + 1, Evaluator>;
  typename Result::PolynomialsByAngularFrequency periodic;
  typename Result::Polynomial const aperiodic = aperiodic_.Primitive();
  for (auto const& [ω, polynomials] : periodic_) {
    periodic.emplace_hint(
        periodic.cend(),
        ω,
        AngularFrequencyPrimitive<Value, degree_, Evaluator>(ω, polynomials));
  }
  return Result{aperiodic, std::move(periodic)};
}

template<typename Value, int degree_,
         template<typename, typename, int> class Evaluator>
template<typename V, int d, template<typename, typename, int> class E>
PoissonSeries<Value, degree_, Evaluator>&
PoissonSeries<Value, degree_, Evaluator>::operator+=(
    PoissonSeries<V, d, E> const& right) {
  *this = *this + right;
  return *this;
}

template<typename Value, int degree_,
         template<typename, typename, int> class Evaluator>
template<typename V, int d, template<typename, typename, int> class E>
PoissonSeries<Value, degree_, Evaluator>&
PoissonSeries<Value, degree_, Evaluator>::operator-=(
    PoissonSeries<V, d, E> const& right) {
  *this = *this - right;
  return *this;
}

template<typename Value, int rdegree_,
         template<typename, typename, int> class Evaluator>
PoissonSeries<Value, rdegree_, Evaluator> operator+(
    PoissonSeries<Value, rdegree_, Evaluator> const& right) {
  return right;
}

template<typename Value, int rdegree_,
         template<typename, typename, int> class Evaluator>
PoissonSeries<Value, rdegree_, Evaluator>
operator-(PoissonSeries<Value, rdegree_, Evaluator> const& right) {
  using Result = PoissonSeries<Value, rdegree_, Evaluator>;
  typename Result::PolynomialsByAngularFrequency periodic;
  auto const aperiodic = -right.aperiodic_;
  for (auto const& [ω, polynomials] : right.periodic_) {
    periodic.emplace_hint(
        periodic.cend(),
        ω,
        typename Result::Polynomials{/*sin=*/-polynomials.sin,
                                     /*cos=*/-polynomials.cos});
  }
  return {aperiodic, std::move(periodic)};
}

template<typename Value, int ldegree_, int rdegree_,
         template<typename, typename, int> class Evaluator>
PoissonSeries<Value, std::max(ldegree_, rdegree_), Evaluator>
operator+(PoissonSeries<Value, ldegree_, Evaluator> const& left,
          PoissonSeries<Value, rdegree_, Evaluator> const& right) {
  using Result = PoissonSeries<Value, std::max(ldegree_, rdegree_), Evaluator>;
  typename Result::PolynomialsByAngularFrequency periodic;
  auto const aperiodic = left.aperiodic_ + right.aperiodic_;
  auto it_left = left.periodic_.cbegin();
  auto it_right = right.periodic_.cbegin();
  while (it_left != left.periodic_.cend() ||
         it_right != right.periodic_.cend()) {
    auto const ωl = it_left == left.periodic_.cend()
                        ? Infinity<AngularFrequency>
                        : it_left->first;
    auto const ωr = it_right == right.periodic_.cend()
                        ? Infinity<AngularFrequency>
                        : it_right->first;
    if (ωl < ωr) {
      auto const& polynomials_left = it_left->second;
      periodic.emplace_hint(
          periodic.cend(),
          ωl,
          typename Result::Polynomials{
              /*sin=*/typename Result::Polynomial(polynomials_left.sin),
              /*cos=*/typename Result::Polynomial(polynomials_left.cos)});
      ++it_left;
    } else if (ωr < ωl) {
      auto const& polynomials_right = it_right->second;
      periodic.emplace_hint(
          periodic.cend(),
          ωr,
          typename Result::Polynomials{
              /*sin=*/typename Result::Polynomial(polynomials_right.sin),
              /*cos=*/typename Result::Polynomial(polynomials_right.cos)});
      ++it_right;
    } else {
      DCHECK_EQ(ωl, ωr);
      auto const& polynomials_left = it_left->second;
      auto const& polynomials_right = it_right->second;
      periodic.emplace_hint(
          periodic.cend(),
          ωl,
          typename Result::Polynomials{
              /*sin=*/polynomials_left.sin + polynomials_right.sin,
              /*cos=*/polynomials_left.cos + polynomials_right.cos});
      ++it_left;
      ++it_right;
    }
  }
  return {aperiodic, std::move(periodic)};
}

template<typename Value, int ldegree_, int rdegree_,
         template<typename, typename, int> class Evaluator>
PoissonSeries<Value, std::max(ldegree_, rdegree_), Evaluator>
operator-(PoissonSeries<Value, ldegree_, Evaluator> const& left,
          PoissonSeries<Value, rdegree_, Evaluator> const& right) {
  using Result = PoissonSeries<Value, std::max(ldegree_, rdegree_), Evaluator>;
  typename Result::PolynomialsByAngularFrequency periodic;
  auto const aperiodic = left.aperiodic_ - right.aperiodic_;
  auto it_left = left.periodic_.cbegin();
  auto it_right = right.periodic_.cbegin();
  while (it_left != left.periodic_.cend() ||
         it_right != right.periodic_.cend()) {
    auto const ωl = it_left == left.periodic_.cend()
                        ? Infinity<AngularFrequency>
                        : it_left->first;
    auto const ωr = it_right == right.periodic_.cend()
                        ? Infinity<AngularFrequency>
                        : it_right->first;
    if (ωl < ωr) {
      auto const& polynomials_left = it_left->second;
      periodic.emplace_hint(
          periodic.cend(),
          ωl,
          typename Result::Polynomials{
              /*sin=*/typename Result::Polynomial(polynomials_left.sin),
              /*cos=*/typename Result::Polynomial(polynomials_left.cos)});
      ++it_left;
    } else if (ωr < ωl) {
      auto const& polynomials_right = it_right->second;
      periodic.emplace_hint(
          periodic.cend(),
          ωr,
          typename Result::Polynomials{
              /*sin=*/typename Result::Polynomial(-polynomials_right.sin),
              /*cos=*/typename Result::Polynomial(-polynomials_right.cos)});
      ++it_right;
    } else {
      DCHECK_EQ(ωl, ωr);
      auto const& polynomials_left = it_left->second;
      auto const& polynomials_right = it_right->second;
      periodic.emplace_hint(
          periodic.cend(),
          ωl,
          typename Result::Polynomials{
              /*sin=*/polynomials_left.sin - polynomials_right.sin,
              /*cos=*/polynomials_left.cos - polynomials_right.cos});
      ++it_left;
      ++it_right;
    }
  }
  return {aperiodic, std::move(periodic)};
}

template<typename Scalar, typename Value, int degree_,
         template<typename, typename, int> class Evaluator>
PoissonSeries<Product<Scalar, Value>, degree_, Evaluator>
operator*(Scalar const& left,
          PoissonSeries<Value, degree_, Evaluator> const& right) {
  using Result = PoissonSeries<Product<Scalar, Value>, degree_, Evaluator>;
  typename Result::PolynomialsByAngularFrequency periodic;
  auto const aperiodic = left * right.aperiodic_;
  for (auto const& [ω, polynomials] : right.periodic_) {
    periodic.emplace_hint(
        periodic.cend(),
        ω,
        typename Result::Polynomials{/*sin=*/left * polynomials.sin,
                                     /*cos=*/left * polynomials.cos});
  }
  return {aperiodic, std::move(periodic)};
}

template<typename Scalar, typename Value, int degree_,
         template<typename, typename, int> class Evaluator>
PoissonSeries<Product<Value, Scalar>, degree_, Evaluator>
operator*(PoissonSeries<Value, degree_, Evaluator> const& left,
          Scalar const& right) {
  using Result = PoissonSeries<Product<Scalar, Value>, degree_, Evaluator>;
  typename Result::PolynomialsByAngularFrequency periodic;
  auto const aperiodic = left.aperiodic_ * right;
  for (auto const& [ω, polynomials] : left.periodic_) {
    periodic.emplace_hint(
        periodic.cend(),
        ω,
        typename Result::Polynomials{/*sin=*/polynomials.sin * right,
                                     /*cos=*/polynomials.cos * right});
  }
  return {aperiodic, std::move(periodic)};
}

template<typename Scalar, typename Value, int degree_,
         template<typename, typename, int> class Evaluator>
PoissonSeries<Quotient<Value, Scalar>, degree_, Evaluator>
operator/(PoissonSeries<Value, degree_, Evaluator> const& left,
          Scalar const& right) {
  using Result = PoissonSeries<Product<Scalar, Value>, degree_, Evaluator>;
  typename Result::PolynomialsByAngularFrequency periodic;
  auto const aperiodic = left.aperiodic_ / right;
  for (auto const& [ω, polynomials] : left.periodic_) {
    periodic.emplace_hint(
        periodic.cend(),
        ω,
        typename Result::Polynomials{/*sin=*/polynomials.sin / right,
                                     /*cos=*/polynomials.cos / right});
  }
  return {aperiodic, std::move(periodic)};
}

template<typename LValue, typename RValue,
         int ldegree_, int rdegree_,
         template<typename, typename, int> class Evaluator>
PoissonSeries<Product<LValue, RValue>, ldegree_ + rdegree_, Evaluator>
operator*(PoissonSeries<LValue, ldegree_, Evaluator> const& left,
          PoissonSeries<RValue, rdegree_, Evaluator> const& right) {
  auto product =
      [](typename PoissonSeries<LValue, ldegree_, Evaluator>::Polynomial const&
             left,
         typename PoissonSeries<RValue, rdegree_, Evaluator>::Polynomial const&
             right) {
    return left * right;
  };

  return Multiply<LValue, RValue, ldegree_, rdegree_, Evaluator>(
      left, right, product);
}

template<typename LValue, typename RValue,
         int ldegree_, int rdegree_,
         template<typename, typename, int> class Evaluator>
PoissonSeries<typename Hilbert<LValue, RValue>::InnerProductType,
              ldegree_ + rdegree_,
              Evaluator>
PointwiseInnerProduct(PoissonSeries<LValue, ldegree_, Evaluator> const& left,
                      PoissonSeries<RValue, rdegree_, Evaluator> const& right) {
  auto product =
      [](typename PoissonSeries<LValue, ldegree_, Evaluator>::Polynomial const&
             left,
         typename PoissonSeries<RValue, rdegree_, Evaluator>::Polynomial const&
             right) {
    return PointwiseInnerProduct(left, right);
  };

  return Multiply<LValue, RValue, ldegree_, rdegree_, Evaluator>(
      left, right, product);
}

template<typename Value, int degree_,
         template<typename, typename, int> class Evaluator>
std::ostream& operator<<(
    std::ostream& out,
    PoissonSeries<Value, degree_, Evaluator> const& series) {
  bool is_start_of_output = true;
  if (!series.aperiodic_.is_zero()) {
    out << series.aperiodic_;
    is_start_of_output = false;
  }
  for (auto const& [ω, polynomials] : series.periodic_) {
    if (!polynomials.sin.is_zero()) {
      if (!is_start_of_output) {
        out << " + ";
      }
      out <<"(" << polynomials.sin << ") * Sin(" << quantities::DebugString(ω)
          << " * (T - " << series.origin_ << "))";
      is_start_of_output = false;
    }
    if (!polynomials.cos.is_zero()) {
      if (!is_start_of_output) {
        out << " + ";
      }
      out << "(" << polynomials.cos << ") * Cos(" << quantities::DebugString(ω)
          << " * (T - " << series.origin_ << "))";
      is_start_of_output = false;
    }
  }
  return out;
}

template<typename LValue, typename RValue,
         int ldegree_, int rdegree_, int wdegree_,
         template<typename, typename, int> class Evaluator>
typename Hilbert<LValue, RValue>::InnerProductType
Dot(PoissonSeries<LValue, ldegree_, Evaluator> const& left,
    PoissonSeries<RValue, rdegree_, Evaluator> const& right,
    PoissonSeries<double, wdegree_, Evaluator> const& weight,
    Instant const& t_min,
    Instant const& t_max) {
  auto const integrand = PointwiseInnerProduct(left, right) * weight;
  auto const primitive = integrand.Primitive();
  return (primitive(t_max) - primitive(t_min)) / (t_max - t_min);
}

template<typename Value, int degree_,
         template<typename, typename, int> class Evaluator>
PiecewisePoissonSeries<Value, degree_, Evaluator>::PiecewisePoissonSeries(
    Interval<Instant> const& interval,
    Series const& series)
    : bounds_({interval.min, interval.max}),
      series_(/*count=*/1, series) {
  CHECK_LT(Time{}, interval.measure());
}

template<typename Value, int degree_,
         template<typename, typename, int> class Evaluator>
void PiecewisePoissonSeries<Value, degree_, Evaluator>::Append(
    Interval<Instant> const& interval,
    Series const& series) {
  CHECK_LT(Time{}, interval.measure());
  CHECK_EQ(bounds_.back(), interval.min);
  CHECK_EQ(series.origin(), series_.front().origin());
  bounds_.push_back(interval.max);
  series_.push_back(series);
}

template<typename Value, int degree_,
         template<typename, typename, int> class Evaluator>
Instant PiecewisePoissonSeries<Value, degree_, Evaluator>::t_min() const {
  return bounds_.front();
}

template<typename Value, int degree_,
         template<typename, typename, int> class Evaluator>
Instant PiecewisePoissonSeries<Value, degree_, Evaluator>::t_max() const {
  return bounds_.back();
}

template<typename Value, int degree_,
         template<typename, typename, int> class Evaluator>
Value PiecewisePoissonSeries<Value, degree_, Evaluator>::operator()(
    Instant const& t) const {
  // If t is an element of bounds_, the returned iterator points to the next
  // element.  Otherwise it points to the upper bound of the interval to which
  // t belongs.
  auto const it = std::upper_bound(bounds_.cbegin(), bounds_.cend(), t);
  CHECK(it != bounds_.cbegin())
      << "Unexpected result looking up " << t << " in "
      << bounds_.front() << " .. " << bounds_.back();
  CHECK(it != bounds_.cend())
      << t << " is outside of " << bounds_.front() << " .. " << bounds_.back();
  return series_[it - bounds_.cbegin() - 1](t);
}

template<typename Value, int degree_,
         template<typename, typename, int> class Evaluator>
template<typename V, int d, template<typename, typename, int> class E>
PiecewisePoissonSeries<Value, degree_, Evaluator>&
PiecewisePoissonSeries<Value, degree_, Evaluator>::operator+=(
    PoissonSeries<V, d, E> const& right) {
  *this = *this + right;
  return *this;
}

template<typename Value, int degree_,
         template<typename, typename, int> class Evaluator>
template<typename V, int d, template<typename, typename, int> class E>
PiecewisePoissonSeries<Value, degree_, Evaluator>&
PiecewisePoissonSeries<Value, degree_, Evaluator>::operator-=(
    PoissonSeries<V, d, E> const& right) {
  *this = *this - right;
  return *this;
}

template<typename Value, int degree_,
         template<typename, typename, int> class Evaluator>
PiecewisePoissonSeries<Value, degree_, Evaluator>::PiecewisePoissonSeries(
    std::vector<Instant> const& bounds,
    std::vector<PoissonSeries<Value, degree_, Evaluator>> const& series)
    : bounds_(bounds),
      series_(series) {}

template<typename Value, int rdegree_,
         template<typename, typename, int> class Evaluator>
PiecewisePoissonSeries<Value, rdegree_, Evaluator> operator+(
    PiecewisePoissonSeries<Value, rdegree_, Evaluator> const& right) {
  return right;
}

template<typename Value, int rdegree_,
         template<typename, typename, int> class Evaluator>
PiecewisePoissonSeries<Value, rdegree_, Evaluator> operator-(
    PiecewisePoissonSeries<Value, rdegree_, Evaluator> const& right) {
  using Result = PiecewisePoissonSeries<Value, rdegree_, Evaluator>;
  std::vector<typename Result::Series> series;
  for (int i = 0; i < right.series_.size(); ++i) {
    series.push_back(-right.series_[i]);
  }
  return Result(right.bounds_, series);
}

template<typename Scalar, typename Value, int degree_,
         template<typename, typename, int> class Evaluator>
PiecewisePoissonSeries<Product<Scalar, Value>, degree_, Evaluator> operator*(
    Scalar const& left,
    PiecewisePoissonSeries<Value, degree_, Evaluator> const& right) {
  using Result =
      PiecewisePoissonSeries<Product<Scalar, Value>, degree_, Evaluator>;
  std::vector<typename Result::Series> series;
  for (int i = 0; i < right.series_.size(); ++i) {
    series.push_back(left * right.series_[i]);
  }
  return Result(right.bounds_, series);
}

template<typename Scalar, typename Value, int degree_,
         template<typename, typename, int> class Evaluator>
PiecewisePoissonSeries<Product<Value, Scalar>, degree_, Evaluator> operator*(
    PiecewisePoissonSeries<Value, degree_, Evaluator> const& left,
    Scalar const& right) {
  using Result =
      PiecewisePoissonSeries<Product<Value, Scalar>, degree_, Evaluator>;
  std::vector<typename Result::Series> series;
  for (int i = 0; i < left.series_.size(); ++i) {
    series.push_back(left.series_[i] * right);
  }
  return Result(left.bounds_, series);
}

template<typename Scalar, typename Value, int degree_,
         template<typename, typename, int> class Evaluator>
PiecewisePoissonSeries<Quotient<Value, Scalar>, degree_, Evaluator> operator/(
    PiecewisePoissonSeries<Value, degree_, Evaluator> const& left,
    Scalar const& right) {
  using Result =
      PiecewisePoissonSeries<Quotient<Value, Scalar>, degree_, Evaluator>;
  std::vector<typename Result::Series> series;
  for (int i = 0; i < left.series_.size(); ++i) {
    series.push_back(left.series_[i] / right);
  }
  return Result(left.bounds_, series);
}

template<typename Value, int ldegree_, int rdegree_,
         template<typename, typename, int> class Evaluator>
PiecewisePoissonSeries<Value, std::max(ldegree_, rdegree_), Evaluator>
operator+(PoissonSeries<Value, ldegree_, Evaluator> const& left,
          PiecewisePoissonSeries<Value, rdegree_, Evaluator> const& right) {
  using Result =
      PiecewisePoissonSeries<Value, std::max(ldegree_, rdegree_), Evaluator>;
  std::vector<typename Result::Series> series;
  for (int i = 0; i < right.series_.size(); ++i) {
    series.push_back(left + right.series_[i]);
  }
  return Result(right.bounds_, series);
}

template<typename Value, int ldegree_, int rdegree_,
         template<typename, typename, int> class Evaluator>
PiecewisePoissonSeries<Value, std::max(ldegree_, rdegree_), Evaluator>
operator+(PiecewisePoissonSeries<Value, ldegree_, Evaluator> const& left,
          PoissonSeries<Value, rdegree_, Evaluator> const& right) {
  using Result =
      PiecewisePoissonSeries<Value, std::max(ldegree_, rdegree_), Evaluator>;
  std::vector<typename Result::Series> series;
  for (int i = 0; i < left.series_.size(); ++i) {
    series.push_back(left.series_[i] + right);
  }
  return Result(left.bounds_, series);
}

template<typename Value, int ldegree_, int rdegree_,
         template<typename, typename, int> class Evaluator>
PiecewisePoissonSeries<Value, std::max(ldegree_, rdegree_), Evaluator>
operator-(PoissonSeries<Value, ldegree_, Evaluator> const& left,
          PiecewisePoissonSeries<Value, rdegree_, Evaluator> const& right) {
  using Result =
      PiecewisePoissonSeries<Value, std::max(ldegree_, rdegree_), Evaluator>;
  std::vector<typename Result::Series> series;
  for (int i = 0; i < right.series_.size(); ++i) {
    series.push_back(left - right.series_[i]);
  }
  return Result(right.bounds_, series);
}

template<typename Value, int ldegree_, int rdegree_,
         template<typename, typename, int> class Evaluator>
PiecewisePoissonSeries<Value, std::max(ldegree_, rdegree_), Evaluator>
operator-(PiecewisePoissonSeries<Value, ldegree_, Evaluator> const& left,
          PoissonSeries<Value, rdegree_, Evaluator> const& right) {
  using Result =
      PiecewisePoissonSeries<Value, std::max(ldegree_, rdegree_), Evaluator>;
  std::vector<typename Result::Series> series;
  for (int i = 0; i < left.series_.size(); ++i) {
    series.push_back(left.series_[i] - right);
  }
  return Result(left.bounds_, series);
}

template<typename LValue, typename RValue, int ldegree_, int rdegree_,
         template<typename, typename, int> class Evaluator>
PiecewisePoissonSeries<Product<LValue, RValue>, ldegree_ + rdegree_, Evaluator>
operator*(PoissonSeries<LValue, ldegree_, Evaluator> const& left,
          PiecewisePoissonSeries<RValue, rdegree_, Evaluator> const& right) {
  using Result = PiecewisePoissonSeries<Product<LValue, RValue>,
                                        ldegree_ + rdegree_,
                                        Evaluator>;
  std::vector<typename Result::Series> series;
  for (int i = 0; i < right.series_.size(); ++i) {
    series.push_back(left * right.series_[i]);
  }
  return Result(right.bounds_, series);
}

template<typename LValue, typename RValue, int ldegree_, int rdegree_,
         template<typename, typename, int> class Evaluator>
PiecewisePoissonSeries<Product<LValue, RValue>, ldegree_ + rdegree_, Evaluator>
operator*(PiecewisePoissonSeries<LValue, ldegree_, Evaluator> const& left,
          PoissonSeries<RValue, rdegree_, Evaluator> const& right) {
  using Result = PiecewisePoissonSeries<Product<LValue, RValue>,
                                        ldegree_ + rdegree_,
                                        Evaluator>;
  std::vector<typename Result::Series> series;
  for (int i = 0; i < left.series_.size(); ++i) {
    series.push_back(left.series_[i] * right);
  }
  return Result(left.bounds_, series);
}

template<typename LValue, typename RValue,
         int ldegree_, int rdegree_, int wdegree_,
         template<typename, typename, int> class Evaluator>
typename Hilbert<LValue, RValue>::InnerProductType
Dot(PoissonSeries<LValue, ldegree_, Evaluator> const& left,
    PiecewisePoissonSeries<RValue, rdegree_, Evaluator> const& right,
    PoissonSeries<double, wdegree_, Evaluator> const& weight) {
  return Dot(left, right, weight, right.t_min(), right.t_max());
}

template<typename LValue, typename RValue,
         int ldegree_, int rdegree_, int wdegree_,
         template<typename, typename, int> class Evaluator>
typename Hilbert<LValue, RValue>::InnerProductType
Dot(PoissonSeries<LValue, ldegree_, Evaluator> const& left,
    PiecewisePoissonSeries<RValue, rdegree_, Evaluator> const& right,
    PoissonSeries<double, wdegree_, Evaluator> const& weight,
    Instant const& t_min,
    Instant const& t_max) {
  using Result = Primitive<Product<LValue, RValue>, Time>;
  Result result;
  for (int i = 0; i < right.series_.size(); ++i) {
    auto const integrand =
        PointwiseInnerProduct(left, right.series_[i]) * weight;
    auto const primitive = integrand.Primitive();
    result += primitive(right.bounds_[i + 1]) - primitive(right.bounds_[i]);
  }
  return result / (t_max - t_min);
}

template<typename LValue, typename RValue,
         int ldegree_, int rdegree_, int wdegree_,
         template<typename, typename, int> class Evaluator>
typename Hilbert<LValue, RValue>::InnerProductType
Dot(PiecewisePoissonSeries<LValue, ldegree_, Evaluator> const& left,
    PoissonSeries<RValue, rdegree_, Evaluator> const& right,
    PoissonSeries<double, wdegree_, Evaluator> const& weight) {
  return Dot(left, right, weight, left.t_min(), left.t_max());
}

template<typename LValue, typename RValue,
         int ldegree_, int rdegree_, int wdegree_,
         template<typename, typename, int> class Evaluator>
typename Hilbert<LValue, RValue>::InnerProductType
Dot(PiecewisePoissonSeries<LValue, ldegree_, Evaluator> const& left,
    PoissonSeries<RValue, rdegree_, Evaluator> const& right,
    PoissonSeries<double, wdegree_, Evaluator> const& weight,
    Instant const& t_min,
    Instant const& t_max) {
  using Result = Primitive<Product<LValue, RValue>, Time>;
  Result result;
  for (int i = 0; i < left.series_.size(); ++i) {
    auto const integrand =
        PointwiseInnerProduct(left.series_[i], right) * weight;
    auto const primitive = integrand.Primitive();
    result += primitive(left.bounds_[i + 1]) - primitive(left.bounds_[i]);
  }
  return result / (t_max - t_min);
}

}  // namespace internal_poisson_series
}  // namespace numerics
}  // namespace principia<|MERGE_RESOLUTION|>--- conflicted
+++ resolved
@@ -59,13 +59,9 @@
   }
 }
 
-<<<<<<< HEAD
-//TODO(phl):comment
-=======
 // A helper for multiplication of Poisson series and pointwise inner product.
 // The functor Product must take a pair of Poisson series with the types of left
 // and right and return a suitable Poisson series.
->>>>>>> 5aa970ad
 template<typename LValue, typename RValue,
          int ldegree_, int rdegree_,
          template<typename, typename, int> class Evaluator,
@@ -84,10 +80,6 @@
   std::multimap<AngularFrequency, typename Result::Polynomials> terms;
   auto const aperiodic = product(left.aperiodic_, right.aperiodic_);
   for (auto const& [ω, polynomials] : left.periodic_) {
-<<<<<<< HEAD
-    typename Result::Polynomial foo = product(polynomials.sin, right.aperiodic_);
-=======
->>>>>>> 5aa970ad
     terms.emplace(ω,
                   typename Result::Polynomials{
                       /*sin=*/product(polynomials.sin, right.aperiodic_),
