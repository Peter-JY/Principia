﻿#pragma once

#include "numerics/polynomial.hpp"

#include <algorithm>
#include <string>
#include <tuple>
#include <utility>
#include <vector>

#include "absl/strings/str_join.h"
#include "absl/strings/str_cat.h"
#include "base/macros.hpp"
#include "base/not_constructible.hpp"
#include "base/traits.hpp"
#include "geometry/cartesian_product.hpp"
#include "geometry/serialization.hpp"
#include "numerics/combinatorics.hpp"
#include "polynomial.hpp"

namespace principia {
namespace numerics {
namespace internal_polynomial {

using base::is_instance_of_v;
using base::make_not_null_unique;
using base::not_constructible;
using geometry::DoubleOrQuantityOrPointOrMultivectorSerializer;
using geometry::cartesian_product::operator+;
using geometry::cartesian_product::operator-;
using geometry::cartesian_product::operator*;
using geometry::cartesian_product::operator/;
using geometry::polynomial_ring::operator*;
using quantities::Apply;
using quantities::Exponentiation;
using quantities::Pow;
using quantities::Time;

// A helper for changing the origin of a monomial (x - x₁)ⁿ.  It computes the
// coefficients of the same monomial as a polynomial of (x - x₂), i.e.:
//  cₙ(x - x₁)ⁿ = cₙ((x - x₂) + (x₁ - x₂))ⁿ =
//                Σ cₙ(n k)(x - x₂)ᵏ(x₁ - x₂)ⁿ⁻ᵏ
// where (n k) is the binomial coefficient.  The coefficients are for a
// polynomial of the given degree, with zeros for the unneeded high-degree
// terms.
template<typename Value, typename Argument, int degree, int n,
         template<typename, typename, int> class Evaluator,
         typename = std::make_index_sequence<degree + 1>>
struct MonomialAtOrigin;

template<typename Value, typename Argument, int degree, int n,
         template<typename, typename, int> class Evaluator,
         std::size_t... k>
struct MonomialAtOrigin<Value, Argument, degree, n,
                        Evaluator,
                        std::index_sequence<k...>> {
  using Coefficients =
      typename
      PolynomialInMonomialBasis<Value, Point<Argument>, degree, Evaluator>::
          Coefficients;

  // The parameter coefficient is the coefficient of the monomial.  The
  // parameter shift is x₁ - x₂, computed only once by the caller.
  static Coefficients MakeCoefficients(
      std::tuple_element_t<n, Coefficients> const& coefficient,
      Argument const& shift);
};

template<typename Value, typename Argument, int degree, int n,
         template<typename, typename, int> class Evaluator,
         std::size_t... k>
auto MonomialAtOrigin<Value, Argument, degree, n,
                      Evaluator,
                      std::index_sequence<k...>>::MakeCoefficients(
    std::tuple_element_t<n, Coefficients> const& coefficient,
    Argument const& shift) -> Coefficients {
  return {(k <= n ? coefficient * Binomial(n, k) *
                        Pow<static_cast<int>(n - k)>(shift)
                  : std::tuple_element_t<k, Coefficients>{})...};
}

// A helper for changing the origin of an entire polynomial, by repeatedly
// using MonomialAtOrigin.  We need two helpers because changing the origin is
// a quadratic operation in terms of the degree.
template<typename Value, typename Argument, int degree_,
         template<typename, typename, int> class Evaluator,
         typename = std::make_index_sequence<degree_ + 1>>
struct PolynomialAtOrigin;

template<typename Value, typename Argument, int degree,
         template<typename, typename, int> class Evaluator,
         std::size_t... indices>
struct PolynomialAtOrigin<Value, Argument, degree, Evaluator,
                          std::index_sequence<indices...>> {
  using Polynomial =
      PolynomialInMonomialBasis<Value, Point<Argument>, degree, Evaluator>;

  static Polynomial MakePolynomial(
      typename Polynomial::Coefficients const& coefficients,
      Point<Argument> const& from_origin,
      Point<Argument> const& to_origin);
};

template<typename Value, typename Argument, int degree,
         template<typename, typename, int> class Evaluator,
         std::size_t ...indices>
auto PolynomialAtOrigin<Value, Argument, degree,
                        Evaluator,
                        std::index_sequence<indices...>>::
MakePolynomial(typename Polynomial::Coefficients const& coefficients,
                Point<Argument> const& from_origin,
                Point<Argument> const& to_origin) -> Polynomial {
  Argument const shift = to_origin - from_origin;
  std::array<typename Polynomial::Coefficients, degree + 1> const
      all_coefficients{
          MonomialAtOrigin<Value, Argument, degree, indices, Evaluator>::
              MakeCoefficients(std::get<indices>(coefficients), shift)...};

  // It would be nicer to compute the sum using a fold expression, but Clang
  // refuses to find the operator + in that context.  Fold expressions, the
  // final frontier...
  typename Polynomial::Coefficients sum_coefficients;
  for (auto const& coefficients : all_coefficients) {
    sum_coefficients = sum_coefficients + coefficients;
  }
  return Polynomial(sum_coefficients, to_origin);
}

// Index-by-index assignment of RTuple to LTuple, which must have at least as
// many elements (and the types must match).
template<typename LTuple, typename RTuple,
         typename = std::make_index_sequence<std::tuple_size_v<RTuple>>>
struct TupleAssigner;

template<typename LTuple, typename RTuple, std::size_t... indices>
struct TupleAssigner<LTuple, RTuple, std::index_sequence<indices...>> {
  static void Assign(LTuple& left_tuple, RTuple const& right_tuple);
};

template<typename LTuple, typename RTuple, std::size_t... indices>
void TupleAssigner<LTuple, RTuple, std::index_sequence<indices...>>::Assign(
    LTuple& left_tuple,
    RTuple const& right_tuple) {
  // This fold expression effectively implements repeated assignments.
  ((std::get<indices>(left_tuple) = std::get<indices>(right_tuple)), ...);
}

template<typename Tuple, int order,
         typename = std::make_index_sequence<std::tuple_size_v<Tuple> - order>>
struct TupleDerivation;

template<typename Tuple, int order, std::size_t... indices>
struct TupleDerivation<Tuple, order, std::index_sequence<indices...>> {
  static constexpr auto Derive(Tuple const& tuple);
};

template<typename Tuple, int order, std::size_t... indices>
constexpr auto
TupleDerivation<Tuple, order, std::index_sequence<indices...>>::Derive(
    Tuple const& tuple) {
  return std::make_tuple(FallingFactorial(order + indices, order) *
                         std::get<order + indices>(tuple)...);
}

template<typename Argument, typename Tuple,
         typename = std::make_index_sequence<std::tuple_size_v<Tuple>>>
struct TupleIntegration;

template<typename Argument, typename Tuple, std::size_t... indices>
struct TupleIntegration<Argument, Tuple, std::index_sequence<indices...>> {
  static constexpr auto Integrate(Tuple const& tuple);
};

template<typename Argument, typename Tuple, std::size_t... indices>
constexpr auto
TupleIntegration<Argument, Tuple, std::index_sequence<indices...>>::Integrate(
    Tuple const& tuple) {
  constexpr auto zero =
      quantities::Primitive<std::tuple_element_t<0, Tuple>, Argument>{};
  return std::make_tuple(
      zero, std::get<indices>(tuple) / static_cast<double>(indices + 1)...);
}

template<typename Tuple, int k, int size = std::tuple_size_v<Tuple>>
struct TupleSerializer : not_constructible {
  static void WriteToMessage(
      Tuple const& tuple,
      not_null<serialization::PolynomialInMonomialBasis*> message);
  static void FillFromMessage(
      serialization::PolynomialInMonomialBasis const& message,
      Tuple& tuple);
  static std::vector<std::string> DebugString(Tuple const& tuple,
                                              std::string const& argument);
};

template<typename Tuple, int size>
struct TupleSerializer<Tuple, size, size> : not_constructible {
  static void WriteToMessage(
      Tuple const& tuple,
      not_null<serialization::PolynomialInMonomialBasis*> message);
  static void FillFromMessage(
      serialization::PolynomialInMonomialBasis const& message,
      Tuple& tuple);
  static std::vector<std::string> DebugString(Tuple const& tuple,
                                              std::string const& argument);
};

template<typename Tuple, int k, int size>
void TupleSerializer<Tuple, k, size>::WriteToMessage(
    Tuple const& tuple,
    not_null<serialization::PolynomialInMonomialBasis*> message) {
  DoubleOrQuantityOrPointOrMultivectorSerializer<
      std::tuple_element_t<k, Tuple>,
      serialization::PolynomialInMonomialBasis::Coefficient>::
      WriteToMessage(std::get<k>(tuple), message->add_coefficient());
  TupleSerializer<Tuple, k + 1, size>::WriteToMessage(tuple, message);
}

template<typename Tuple, int k, int size>
void TupleSerializer<Tuple, k, size>::FillFromMessage(
    serialization::PolynomialInMonomialBasis const& message,
    Tuple& tuple) {
  std::get<k>(tuple) =
      DoubleOrQuantityOrPointOrMultivectorSerializer<
          std::tuple_element_t<k, Tuple>,
          serialization::PolynomialInMonomialBasis::Coefficient>::
          ReadFromMessage(message.coefficient(k));
  TupleSerializer<Tuple, k + 1, size>::FillFromMessage(message, tuple);
}

template<typename Tuple, int k, int size>
std::vector<std::string> TupleSerializer<Tuple, k, size>::DebugString(
    Tuple const& tuple,
    std::string const& argument) {
  auto tail =
      TupleSerializer<Tuple, k + 1, size>::DebugString(tuple, argument);
  auto const coefficient = std::get<k>(tuple);
  if (coefficient == std::tuple_element_t<k, Tuple>{}) {
    return tail;
  }
  std::string head;
  switch (k) {
    case 0:
      head = quantities::DebugString(coefficient);
      break;
    case 1:
      head = absl::StrCat(
        quantities::DebugString(coefficient), " * ", argument);
      break;
    default:
      head = absl::StrCat(
          quantities::DebugString(coefficient), " * ", argument, "^", k);
      break;
  }
  tail.insert(tail.begin(), head);
  return tail;
}

template<typename Tuple, int size>
void TupleSerializer<Tuple, size, size>::WriteToMessage(
    Tuple const& tuple,
    not_null<serialization::PolynomialInMonomialBasis*> message) {}

template<typename Tuple, int size>
void TupleSerializer<Tuple, size, size>::FillFromMessage(
    serialization::PolynomialInMonomialBasis const& message,
    Tuple& tuple) {}

template<typename Tuple, int size>
std::vector<std::string> TupleSerializer<Tuple, size, size>::DebugString(
    Tuple const& tuple,
    std::string const& argument) {
  return {};
}


#define PRINCIPIA_POLYNOMIAL_DEGREE_VALUE_CASE(value)                  \
  case value:                                                          \
    return make_not_null_unique<                                       \
        PolynomialInMonomialBasis<Value, Argument, value, Evaluator>>( \
        PolynomialInMonomialBasis<Value, Argument, value, Evaluator>:: \
            ReadFromMessage(message))

template<typename Value, typename Argument>
template<template<typename, typename, int> class Evaluator>
not_null<std::unique_ptr<Polynomial<Value, Argument>>>
Polynomial<Value, Argument>::ReadFromMessage(
    serialization::Polynomial const& message) {
  // 24 is the largest exponent that we can serialize for Quantity.
  switch (message.degree()) {
    PRINCIPIA_POLYNOMIAL_DEGREE_VALUE_CASE(1);
    PRINCIPIA_POLYNOMIAL_DEGREE_VALUE_CASE(2);
    PRINCIPIA_POLYNOMIAL_DEGREE_VALUE_CASE(3);
    PRINCIPIA_POLYNOMIAL_DEGREE_VALUE_CASE(4);
    PRINCIPIA_POLYNOMIAL_DEGREE_VALUE_CASE(5);
    PRINCIPIA_POLYNOMIAL_DEGREE_VALUE_CASE(6);
    PRINCIPIA_POLYNOMIAL_DEGREE_VALUE_CASE(7);
    PRINCIPIA_POLYNOMIAL_DEGREE_VALUE_CASE(8);
    PRINCIPIA_POLYNOMIAL_DEGREE_VALUE_CASE(9);
    PRINCIPIA_POLYNOMIAL_DEGREE_VALUE_CASE(10);
    PRINCIPIA_POLYNOMIAL_DEGREE_VALUE_CASE(11);
    PRINCIPIA_POLYNOMIAL_DEGREE_VALUE_CASE(12);
    PRINCIPIA_POLYNOMIAL_DEGREE_VALUE_CASE(13);
    PRINCIPIA_POLYNOMIAL_DEGREE_VALUE_CASE(14);
    PRINCIPIA_POLYNOMIAL_DEGREE_VALUE_CASE(15);
    PRINCIPIA_POLYNOMIAL_DEGREE_VALUE_CASE(16);
    PRINCIPIA_POLYNOMIAL_DEGREE_VALUE_CASE(17);
    PRINCIPIA_POLYNOMIAL_DEGREE_VALUE_CASE(18);
    PRINCIPIA_POLYNOMIAL_DEGREE_VALUE_CASE(19);
    PRINCIPIA_POLYNOMIAL_DEGREE_VALUE_CASE(20);
    PRINCIPIA_POLYNOMIAL_DEGREE_VALUE_CASE(21);
    PRINCIPIA_POLYNOMIAL_DEGREE_VALUE_CASE(22);
    PRINCIPIA_POLYNOMIAL_DEGREE_VALUE_CASE(23);
    PRINCIPIA_POLYNOMIAL_DEGREE_VALUE_CASE(24);
    default:
      LOG(FATAL) << "Unexpected degree " << message.degree();
      break;
  }
}

#undef PRINCIPIA_POLYNOMIAL_DEGREE_VALUE_CASE

template<typename Value, typename Argument, int degree_,
         template<typename, typename, int> class Evaluator>
constexpr PolynomialInMonomialBasis<Value, Argument, degree_, Evaluator>::
PolynomialInMonomialBasis(Coefficients coefficients)
    : coefficients_(std::move(coefficients)) {}

template<typename Value, typename Argument, int degree_,
         template<typename, typename, int> class Evaluator>
template<int higher_degree_,
         template<typename, typename, int> class HigherEvaluator>
PolynomialInMonomialBasis<Value, Argument, degree_, Evaluator>::
operator PolynomialInMonomialBasis<Value, Argument, higher_degree_,
                                   HigherEvaluator>() const {
  static_assert(degree_ <= higher_degree_);
  using Result = PolynomialInMonomialBasis<Value, Argument, higher_degree_,
                                           HigherEvaluator>;
  typename Result::Coefficients higher_coefficients;
  TupleAssigner<typename Result::Coefficients, Coefficients>::Assign(
      higher_coefficients, coefficients_);
  return Result(higher_coefficients);
}

template<typename Value, typename Argument, int degree_,
         template<typename, typename, int> class Evaluator>
Value PolynomialInMonomialBasis<Value, Argument, degree_, Evaluator>::
Evaluate(Argument const& argument) const {
  return Evaluator<Value, Argument, degree_>::Evaluate(coefficients_, argument);
}

template<typename Value, typename Argument, int degree_,
         template<typename, typename, int> class Evaluator>
Derivative<Value, Argument>
PolynomialInMonomialBasis<Value, Argument, degree_, Evaluator>::
EvaluateDerivative(Argument const& argument) const {
  return Evaluator<Value, Argument, degree_>::EvaluateDerivative(
      coefficients_, argument);
}

template<typename Value, typename Argument, int degree_,
         template<typename, typename, int> class Evaluator>
constexpr int
PolynomialInMonomialBasis<Value, Argument, degree_, Evaluator>::degree() const {
  return degree_;
}

template<typename Value, typename Argument, int degree_,
         template<typename, typename, int> class Evaluator>
bool PolynomialInMonomialBasis<Value, Argument, degree_, Evaluator>::is_zero()
    const {
  return coefficients_ == Coefficients{};
}

template<typename Value, typename Argument, int degree_,
         template<typename, typename, int> class Evaluator>
template<int order>
PolynomialInMonomialBasis<
    Derivative<Value, Argument, order>, Argument, degree_ - order, Evaluator>
PolynomialInMonomialBasis<Value, Argument, degree_, Evaluator>::
Derivative() const {
  return PolynomialInMonomialBasis<
             quantities::Derivative<Value, Argument, order>, Argument,
             degree_ - order, Evaluator>(
             TupleDerivation<Coefficients, order>::Derive(coefficients_));
}

template<typename Value, typename Argument, int degree_,
         template<typename, typename, int> class Evaluator>
template<typename, typename>
PolynomialInMonomialBasis<
    Primitive<Difference<Value>, Argument>, Argument, degree_ + 1, Evaluator>
PolynomialInMonomialBasis<Value, Argument, degree_, Evaluator>::
Primitive() const {
  return PolynomialInMonomialBasis<
             quantities::Primitive<Difference<Value>, Argument>,
             Argument, degree_ + 1, Evaluator>(
             TupleIntegration<Argument, Coefficients>::
                Integrate(coefficients_));
}

template<typename Value, typename Argument, int degree_,
         template<typename, typename, int> class Evaluator>
PolynomialInMonomialBasis<Value, Argument, degree_, Evaluator>&
PolynomialInMonomialBasis<Value, Argument, degree_, Evaluator>::operator+=(
    PolynomialInMonomialBasis const& right) {
  *this = *this + right;
  return *this;
}

template<typename Value, typename Argument, int degree_,
         template<typename, typename, int> class Evaluator>
PolynomialInMonomialBasis<Value, Argument, degree_, Evaluator>&
PolynomialInMonomialBasis<Value, Argument, degree_, Evaluator>::operator-=(
    PolynomialInMonomialBasis const& right) {
  *this = *this - right;
  return *this;
}

template<typename Value, typename Argument, int degree_,
         template<typename, typename, int> class Evaluator>
void PolynomialInMonomialBasis<Value, Argument, degree_, Evaluator>::
    WriteToMessage(not_null<serialization::Polynomial*> message) const {
  message->set_degree(degree_);
  auto* const extension =
      message->MutableExtension(
          serialization::PolynomialInMonomialBasis::extension);
  TupleSerializer<Coefficients, 0>::WriteToMessage(coefficients_, extension);
  // No |origin|.
}

template<typename Value, typename Argument, int degree_,
         template<typename, typename, int> class Evaluator>
PolynomialInMonomialBasis<Value, Argument, degree_, Evaluator>
PolynomialInMonomialBasis<Value, Argument, degree_, Evaluator>::ReadFromMessage(
    serialization::Polynomial const& message) {
  CHECK_EQ(degree_, message.degree()) << message.DebugString();
  CHECK(message.HasExtension(
           serialization::PolynomialInMonomialBasis::extension))
      << message.DebugString();
  auto const& extension =
      message.GetExtension(
          serialization::PolynomialInMonomialBasis::extension);
  Coefficients coefficients;
  TupleSerializer<Coefficients, 0>::FillFromMessage(extension, coefficients);
  CHECK(!extension.has_origin()) << message.DebugString();
  return PolynomialInMonomialBasis(coefficients);
}

template<typename Value, typename Argument, int degree_,
         template<typename, typename, int> class Evaluator>
constexpr
PolynomialInMonomialBasis<Value, Point<Argument>, degree_, Evaluator>::
PolynomialInMonomialBasis(Coefficients coefficients,
                          Point<Argument> const& origin)
    : coefficients_(std::move(coefficients)),
      origin_(origin) {}

template<typename Value, typename Argument, int degree_,
         template<typename, typename, int> class Evaluator>
template<int higher_degree_,
         template<typename, typename, int> class HigherEvaluator>
PolynomialInMonomialBasis<Value, Point<Argument>, degree_, Evaluator>::
operator PolynomialInMonomialBasis<Value, Point<Argument>, higher_degree_,
                                   HigherEvaluator>() const {
  static_assert(degree_ <= higher_degree_);
  using Result = PolynomialInMonomialBasis<
                     Value, Point<Argument>, higher_degree_, HigherEvaluator>;
  typename Result::Coefficients higher_coefficients;
  TupleAssigner<typename Result::Coefficients, Coefficients>::Assign(
      higher_coefficients, coefficients_);
  return Result(higher_coefficients, origin_);
}

template<typename Value, typename Argument, int degree_,
         template<typename, typename, int> class Evaluator>
Value PolynomialInMonomialBasis<Value, Point<Argument>, degree_, Evaluator>::
Evaluate(Point<Argument> const& argument) const {
  return Evaluator<Value, Argument, degree_>::Evaluate(
      coefficients_, argument - origin_);
}

template<typename Value, typename Argument, int degree_,
         template<typename, typename, int> class Evaluator>
Derivative<Value, Argument>
PolynomialInMonomialBasis<Value, Point<Argument>, degree_, Evaluator>::
EvaluateDerivative(Point<Argument> const& argument) const {
  return Evaluator<Value, Argument, degree_>::EvaluateDerivative(
      coefficients_, argument - origin_);
}

template<typename Value, typename Argument, int degree_,
         template<typename, typename, int> class Evaluator>
constexpr int
PolynomialInMonomialBasis<Value, Point<Argument>, degree_, Evaluator>::
degree() const {
  return degree_;
}

template<typename Value, typename Argument, int degree_,
         template<typename, typename, int> class Evaluator>
bool PolynomialInMonomialBasis<Value, Point<Argument>, degree_, Evaluator>::
is_zero() const {
  return coefficients_ == Coefficients{};
}

template<typename Value, typename Argument, int degree_,
         template<typename, typename, int> class Evaluator>
Point<Argument> const&
PolynomialInMonomialBasis<Value, Point<Argument>, degree_, Evaluator>::
origin() const {
  return origin_;
}

template<typename Value, typename Argument, int degree_,
         template<typename, typename, int> class Evaluator>
PolynomialInMonomialBasis<Value, Point<Argument>, degree_, Evaluator>
PolynomialInMonomialBasis<Value, Point<Argument>, degree_, Evaluator>::AtOrigin(
    Point<Argument> const& origin) const {
  return PolynomialAtOrigin<Value, Argument, degree_, Evaluator>::
      MakePolynomial(coefficients_,
                     /*from_origin=*/origin_,
                     /*to_origin=*/origin);
}

template<typename Value, typename Argument, int degree_,
         template<typename, typename, int> class Evaluator>
template<int order>
PolynomialInMonomialBasis<
    Derivative<Value, Argument, order>, Point<Argument>, degree_ - order,
    Evaluator>
PolynomialInMonomialBasis<Value, Point<Argument>, degree_, Evaluator>::
Derivative() const {
  return PolynomialInMonomialBasis<
             quantities::Derivative<Value, Argument, order>, Point<Argument>,
             degree_ - order, Evaluator>(
             TupleDerivation<Coefficients, order>::Derive(coefficients_),
             origin_);
}

template<typename Value, typename Argument, int degree_,
         template<typename, typename, int> class Evaluator>
template<typename, typename>
PolynomialInMonomialBasis<
<<<<<<< HEAD
    Primitive<Difference<Value>, Argument>, Point<Argument>,
=======
    Primitive<Value, Argument>, Point<Argument>,
>>>>>>> 1138f40c
    degree_ + 1, Evaluator>
PolynomialInMonomialBasis<Value, Point<Argument>, degree_, Evaluator>::
Primitive() const {
  return PolynomialInMonomialBasis<
<<<<<<< HEAD
             quantities::Primitive<Difference<Value>, Argument>,
             Point<Argument>, degree_ + 1, Evaluator>(
             TupleIntegration<Argument, Coefficients>::
                Integrate(coefficients_),
=======
             quantities::Primitive<Value, Argument>, Point<Argument>,
             degree_ + 1, Evaluator>(
             TupleIntegration<Argument, Coefficients>::Integrate(coefficients_),
>>>>>>> 1138f40c
             origin_);
}

template<typename Value, typename Argument, int degree_,
         template<typename, typename, int> class Evaluator>
PolynomialInMonomialBasis<Value, Point<Argument>, degree_, Evaluator>&
PolynomialInMonomialBasis<Value, Point<Argument>, degree_, Evaluator>::
operator+=(PolynomialInMonomialBasis const& right) {
#if PRINCIPIA_COMPILER_MSVC
  this->coefficients_ = this->coefficients_ + right.coefficients_;
#else
  *this = *this + right;
#endif
  return *this;
}

template<typename Value, typename Argument, int degree_,
         template<typename, typename, int> class Evaluator>
PolynomialInMonomialBasis<Value, Point<Argument>, degree_, Evaluator>&
PolynomialInMonomialBasis<Value, Point<Argument>, degree_, Evaluator>::
operator-=(PolynomialInMonomialBasis const& right) {
#if PRINCIPIA_COMPILER_MSVC
  this->coefficients_ = this->coefficients_ - right.coefficients_;
#else
  *this = *this - right;
#endif
  return *this;
}

template<typename Value, typename Argument, int degree_,
         template<typename, typename, int> class Evaluator>
void PolynomialInMonomialBasis<Value, Point<Argument>, degree_, Evaluator>::
    WriteToMessage(not_null<serialization::Polynomial*> message) const {
  message->set_degree(degree_);
  auto* const extension =
      message->MutableExtension(
          serialization::PolynomialInMonomialBasis::extension);
  TupleSerializer<Coefficients, 0>::WriteToMessage(coefficients_, extension);
  origin_.WriteToMessage(extension->mutable_origin());
}

template<typename Value, typename Argument, int degree_,
         template<typename, typename, int> class Evaluator>
PolynomialInMonomialBasis<Value, Point<Argument>, degree_, Evaluator>
PolynomialInMonomialBasis<Value, Point<Argument>, degree_, Evaluator>::
ReadFromMessage(serialization::Polynomial const& message) {
  CHECK_EQ(degree_, message.degree()) << message.DebugString();
  CHECK(message.HasExtension(
           serialization::PolynomialInMonomialBasis::extension))
      << message.DebugString();
  auto const& extension =
      message.GetExtension(
          serialization::PolynomialInMonomialBasis::extension);
  Coefficients coefficients;
  TupleSerializer<Coefficients, 0>::FillFromMessage(extension, coefficients);
  auto const origin = Point<Argument>::ReadFromMessage(extension.origin());
  return PolynomialInMonomialBasis(coefficients, origin);
}

template<typename Value, typename Argument, int rdegree_,
         template<typename, typename, int> class Evaluator>
constexpr PolynomialInMonomialBasis<Value, Argument, rdegree_, Evaluator>
operator+(PolynomialInMonomialBasis<Value, Argument, rdegree_, Evaluator> const&
              right) {
  return right;
}

template<typename Value, typename Argument, int rdegree_,
         template<typename, typename, int> class Evaluator>
constexpr PolynomialInMonomialBasis<Value, Argument, rdegree_, Evaluator>
operator-(PolynomialInMonomialBasis<Value, Argument, rdegree_, Evaluator> const&
              right) {
  if constexpr (is_instance_of_v<Point, Argument>) {
    return PolynomialInMonomialBasis<Value, Argument, rdegree_, Evaluator>(
        -right.coefficients_,
        right.origin_);
  } else {
    return PolynomialInMonomialBasis<Value, Argument, rdegree_, Evaluator>(
        -right.coefficients_);
  }
}

template<typename Value, typename Argument, int ldegree_, int rdegree_,
         template<typename, typename, int> class Evaluator>
FORCE_INLINE(constexpr)
PolynomialInMonomialBasis<Value, Argument,
                          std::max(ldegree_, rdegree_), Evaluator>
operator+(
    PolynomialInMonomialBasis<Value, Argument, ldegree_, Evaluator> const& left,
    PolynomialInMonomialBasis<Value, Argument, rdegree_, Evaluator> const&
        right) {
  if constexpr (is_instance_of_v<Point, Argument>) {
    CONSTEXPR_CHECK(left.origin_ == right.origin_);
    return PolynomialInMonomialBasis<Value, Argument,
                                     std::max(ldegree_, rdegree_), Evaluator>(
        left.coefficients_ + right.coefficients_,
        left.origin_);
  } else {
    return PolynomialInMonomialBasis<Value, Argument,
                                     std::max(ldegree_, rdegree_), Evaluator>(
        left.coefficients_ + right.coefficients_);
  }
}

template<typename Value, typename Argument, int ldegree_, int rdegree_,
         template<typename, typename, int> class Evaluator>
FORCE_INLINE(constexpr)
PolynomialInMonomialBasis<Value, Argument,
                          std::max(ldegree_, rdegree_), Evaluator>
operator-(
    PolynomialInMonomialBasis<Value, Argument, ldegree_, Evaluator> const& left,
    PolynomialInMonomialBasis<Value, Argument, rdegree_, Evaluator> const&
        right) {
  if constexpr (is_instance_of_v<Point, Argument>) {
    CONSTEXPR_CHECK(left.origin_ == right.origin_);
    return PolynomialInMonomialBasis<Value, Argument,
                                     std::max(ldegree_, rdegree_), Evaluator>(
        left.coefficients_ - right.coefficients_,
        left.origin_);
  } else {
    return PolynomialInMonomialBasis<Value, Argument,
                                     std::max(ldegree_, rdegree_), Evaluator>(
        left.coefficients_ - right.coefficients_);
  }
}

template<typename Scalar,
         typename Value, typename Argument, int degree_,
         template<typename, typename, int> class Evaluator>
FORCE_INLINE(constexpr)
PolynomialInMonomialBasis<Product<Scalar, Value>, Argument,
                          degree_, Evaluator>
operator*(Scalar const& left,
          PolynomialInMonomialBasis<Value, Argument, degree_, Evaluator> const&
              right) {
  if constexpr (is_instance_of_v<Point, Argument>) {
    return PolynomialInMonomialBasis<Product<Scalar, Value>, Argument, degree_,
                                     Evaluator>(left * right.coefficients_,
                                                right.origin_);
  } else {
    return PolynomialInMonomialBasis<Product<Scalar, Value>, Argument, degree_,
                                     Evaluator>(left * right.coefficients_);
  }
}

template<typename Scalar,
         typename Value, typename Argument, int degree_,
         template<typename, typename, int> class Evaluator>
FORCE_INLINE(constexpr)
PolynomialInMonomialBasis<Product<Value, Scalar>, Argument,
                          degree_, Evaluator>
operator*(PolynomialInMonomialBasis<Value, Argument, degree_, Evaluator> const&
              left,
          Scalar const& right) {
  if constexpr (is_instance_of_v<Point, Argument>) {
    return PolynomialInMonomialBasis<Product<Value, Scalar>, Argument, degree_,
                                     Evaluator>(left.coefficients_ * right,
                                                left.origin_);
  } else {
    return PolynomialInMonomialBasis<Product<Value, Scalar>, Argument, degree_,
                                     Evaluator>(left.coefficients_ * right);
  }
}

template<typename Scalar,
         typename Value, typename Argument, int degree_,
         template<typename, typename, int> class Evaluator>
FORCE_INLINE(constexpr)
PolynomialInMonomialBasis<Quotient<Value, Scalar>, Argument,
                          degree_, Evaluator>
operator/(PolynomialInMonomialBasis<Value, Argument, degree_, Evaluator> const&
              left,
          Scalar const& right) {
  if constexpr (is_instance_of_v<Point, Argument>) {
    return PolynomialInMonomialBasis<Quotient<Value, Scalar>, Argument, degree_,
                                     Evaluator>(left.coefficients_ / right,
                                                left.origin_);
  } else {
    return PolynomialInMonomialBasis<Quotient<Value, Scalar>, Argument, degree_,
                                     Evaluator>(left.coefficients_ / right);
  }
}

template<typename LValue, typename RValue,
         typename Argument, int ldegree_, int rdegree_,
         template<typename, typename, int> class Evaluator>
FORCE_INLINE(constexpr)
PolynomialInMonomialBasis<Product<LValue, RValue>, Argument,
                          ldegree_ + rdegree_, Evaluator>
operator*(
    PolynomialInMonomialBasis<LValue, Argument, ldegree_, Evaluator> const&
        left,
    PolynomialInMonomialBasis<RValue, Argument, rdegree_, Evaluator> const&
        right) {
  if constexpr (is_instance_of_v<Point, Argument>) {
    CONSTEXPR_CHECK(left.origin_ == right.origin_);
    return PolynomialInMonomialBasis<Product<LValue, RValue>, Argument,
                                     ldegree_ + rdegree_, Evaluator>(
               left.coefficients_ * right.coefficients_,
               left.origin_);
  } else {
    return PolynomialInMonomialBasis<Product<LValue, RValue>, Argument,
                                     ldegree_ + rdegree_, Evaluator>(
               left.coefficients_ * right.coefficients_);
  }
}

template<typename Value, typename Argument, int degree_,
         template<typename, typename, int> class Evaluator>
std::ostream& operator<<(
    std::ostream& out,
    PolynomialInMonomialBasis<Value, Argument, degree_, Evaluator> const&
        polynomial) {
  using Coefficients =
      typename PolynomialInMonomialBasis<Value, Argument, degree_, Evaluator>::
          Coefficients;
  std::vector<std::string> debug_string;
  if constexpr (is_instance_of_v<Point, Argument>) {
    debug_string = TupleSerializer<Coefficients, 0>::DebugString(
        polynomial.coefficients_,
        absl::StrCat("(T - ", DebugString(polynomial.origin_), ")"));
  } else {
    debug_string = TupleSerializer<Coefficients, 0>::DebugString(
        polynomial.coefficients_, "T");
  }
  if (debug_string.empty()) {
    out << quantities::DebugString(Value{});
  } else {
    out << absl::StrJoin(debug_string, " + ");
  }
  return out;
}

}  // namespace internal_polynomial
}  // namespace numerics
}  // namespace principia<|MERGE_RESOLUTION|>--- conflicted
+++ resolved
@@ -388,13 +388,13 @@
 template<typename Value, typename Argument, int degree_,
          template<typename, typename, int> class Evaluator>
 template<typename, typename>
-PolynomialInMonomialBasis<
-    Primitive<Difference<Value>, Argument>, Argument, degree_ + 1, Evaluator>
+PolynomialInMonomialBasis<Primitive<Value, Argument>, Argument,
+                          degree_ + 1, Evaluator>
 PolynomialInMonomialBasis<Value, Argument, degree_, Evaluator>::
 Primitive() const {
   return PolynomialInMonomialBasis<
-             quantities::Primitive<Difference<Value>, Argument>,
-             Argument, degree_ + 1, Evaluator>(
+             quantities::Primitive<Value, Argument>, Argument,
+             degree_ + 1, Evaluator>(
              TupleIntegration<Argument, Coefficients>::
                 Integrate(coefficients_));
 }
@@ -541,26 +541,14 @@
 template<typename Value, typename Argument, int degree_,
          template<typename, typename, int> class Evaluator>
 template<typename, typename>
-PolynomialInMonomialBasis<
-<<<<<<< HEAD
-    Primitive<Difference<Value>, Argument>, Point<Argument>,
-=======
-    Primitive<Value, Argument>, Point<Argument>,
->>>>>>> 1138f40c
-    degree_ + 1, Evaluator>
+PolynomialInMonomialBasis<Primitive<Value, Argument>, Point<Argument>,
+                          degree_ + 1, Evaluator>
 PolynomialInMonomialBasis<Value, Point<Argument>, degree_, Evaluator>::
 Primitive() const {
   return PolynomialInMonomialBasis<
-<<<<<<< HEAD
-             quantities::Primitive<Difference<Value>, Argument>,
-             Point<Argument>, degree_ + 1, Evaluator>(
-             TupleIntegration<Argument, Coefficients>::
-                Integrate(coefficients_),
-=======
              quantities::Primitive<Value, Argument>, Point<Argument>,
              degree_ + 1, Evaluator>(
              TupleIntegration<Argument, Coefficients>::Integrate(coefficients_),
->>>>>>> 1138f40c
              origin_);
 }
 
