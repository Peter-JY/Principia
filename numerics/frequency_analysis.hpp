--- conflicted
+++ resolved
@@ -27,7 +27,7 @@
          typename RValue, int rdegree_, int wdegree_,
          template<typename, typename, int> class Evaluator>
 using DotProduct = std::function<
-    Primitive<Product<std::invoke_result_t<Function, Instant>, RValue>, Time>(
+    Product<std::invoke_result_t<Function, Instant>, RValue>(
         Function const& left,
         PoissonSeries<RValue, rdegree_, Evaluator> const& right,
         PoissonSeries<double, wdegree_, Evaluator> const& weight)>;
@@ -42,7 +42,6 @@
     Interval<AngularFrequency> const& fft_mode,
     Function const& function,
     PoissonSeries<double, wdegree_, Evaluator> const& weight,
-<<<<<<< HEAD
     DotProduct<Function, RValue, rdegree_, wdegree_, Evaluator> const& dot);
 
 //TODO(phl):comment
@@ -56,12 +55,6 @@
     Function const& function,
     PoissonSeries<double, wdegree_, Evaluator> const& weight,
     DotProduct<Function, RValue, rdegree_, wdegree_, Evaluator> const& dot);
-=======
-    std::function<Product<std::invoke_result_t<Function, Instant>, RValue>(
-        Function const& left,
-        PoissonSeries<RValue, rdegree_, Evaluator> const& right,
-        PoissonSeries<double, wdegree_, Evaluator> const& weight)> const& dot);
->>>>>>> f91b8596
 
 }  // namespace internal_frequency_analysis
 
