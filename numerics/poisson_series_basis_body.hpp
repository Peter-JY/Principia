﻿#pragma once

#include "numerics/poisson_series_basis.hpp"

#include <algorithm>

#include "geometry/hilbert.hpp"
#include "quantities/si.hpp"
#include "quantities/traits.hpp"

namespace principia {
namespace numerics {
namespace internal_poisson_series_basis {

using geometry::Hilbert;
using quantities::is_quantity_v;
namespace si = quantities::si;


// A helper to build unit quantities or multivector.  |Coefficient| must be a
// member of a Hilbert space with |dimension| dimensions.
template<typename Coefficient,
         int dimension,
         typename = std::make_index_sequence<dimension>,
         typename = void>
struct CoefficientGenerator;

// Specialization for non-quantities (i.e., Multivector).
template<typename Coefficient, int dimension, std::size_t... ds>
struct CoefficientGenerator<Coefficient,
                            dimension,
                            std::index_sequence<ds...>,
                            std::enable_if_t<!is_quantity_v<Coefficient>>> {
  // Returns a unit multivector in the direction given by |d|, for instance,
  // a multivector with coordinates {1, 0, 0}.
  template<int d>
  static Coefficient Unit();
};

// Specialization for quantities.
template<typename Coefficient, std::size_t... ds>
struct CoefficientGenerator<Coefficient,
                            /*dimension=*/1,
                            std::index_sequence<ds...>,
                            std::enable_if_t<is_quantity_v<Coefficient>>> {
  // Returns a unit quantity.  This function is templated for consistency with
  // the preceeding specialization; |d| must be 0.
  template<int d>
  static Coefficient Unit();
};

template<typename Coefficient, int dimension, std::size_t... ds>
template<int d>
Coefficient
CoefficientGenerator<Coefficient,
                     dimension,
                     std::index_sequence<ds...>,
                     std::enable_if_t<!is_quantity_v<Coefficient>>>::Unit() {
  using Scalar = typename Hilbert<Coefficient>::NormType;
  return Coefficient({(d == ds ? si::Unit<Scalar> : Scalar{})...});
}

template<typename Coefficient, std::size_t... ds>
template<int d>
Coefficient
CoefficientGenerator<Coefficient,
                     /*dimension=*/1,
                     std::index_sequence<ds...>,
                     std::enable_if_t<is_quantity_v<Coefficient>>>::Unit() {
  static_assert(d == 0);
  return si::Unit<Coefficient>;
}


// In the following classes |index| and |indices...| encode the coordinate, the
// degree and the parity (Sin or Cos) of a series.  How this encoding is
// performed determines the order of the series in the basis.

// A helper to build unit polynomials.  |Polynomial| must be a polynomial with
// values in a |dimension|-dimensional Hilbert space.
template<typename Polynomial, int dimension>
struct PolynomialGenerator {
  // Returns a polynomial whose coordinate and degree are encoded in |index|.
  template<int index>
  static Polynomial UnitPolynomial(Instant const& origin);

  // Returns a pair of polynomials (for Sin and Cos) whose parity, coordinate
  // and degree are encoded in |index|.
  template<typename Polynomials, int index>
  static Polynomials UnitPolynomials(Instant const& origin);
};

template<typename Polynomial, int dimension>
template<int index>
Polynomial PolynomialGenerator<Polynomial, dimension>::UnitPolynomial(
    Instant const& origin) {
  // Extract the coordinate and the degree from |index|.  The coordinate varies
  // faster, so terms of the same degree but different coordinates are
  // consecutive when this function is called from a template pack expansion.
  static constexpr int coordinate = index % dimension;
  static constexpr int degree = index / dimension;

  using Coefficients = typename Polynomial::Coefficients;
  using Coefficient = std::tuple_element_t<degree, Coefficients>;
  Coefficients coefficients;
  std::get<degree>(coefficients) =
      CoefficientGenerator<Coefficient, dimension>::template Unit<coordinate>();
  return Polynomial(coefficients, origin);
}

template<typename Polynomial, int dimension>
template<typename Polynomials, int index>
static Polynomials PolynomialGenerator<Polynomial, dimension>::UnitPolynomials(
    Instant const& origin) {
  // Extract the parity, coordinate and the degree from |index|.  The coordinate
  // varies faster, so terms of the same parity and degree but different
  // coordinates are consecutive when this function is called from a template
  // pack expansion.  The parity varies next, so Sin and Cos terms alternate for
  // a given degree.  Finally, the degree increases.
  static constexpr int coordinate = index % dimension;
  static constexpr int parity = (index / dimension) % 2;
  static constexpr int degree = index / (2 * dimension);

  // Reencode the degree and coordinate alone for generating the polynomials.
  static constexpr int degree_and_coordinate = coordinate + dimension * degree;

  static Polynomial const zero{{}, origin};
  if constexpr (parity == 0) {
    return {/*sin=*/zero,
            /*cos=*/PolynomialGenerator<Polynomial, dimension>::UnitPolynomial<
                degree_and_coordinate>(origin)};
  } else {
    return {/*sin=*/PolynomialGenerator<Polynomial, dimension>::UnitPolynomial<
                degree_and_coordinate>(origin),
            /*cos=*/zero};
  }
}

<<<<<<< HEAD
inline bool PoissonSeriesSubspace::orthogonal(PoissonSeriesSubspace const v,
                                              PoissonSeriesSubspace const w) {
  return v.coordinate_ != w.coordinate_;
}

inline PoissonSeriesSubspace::PoissonSeriesSubspace(Coordinate coordinate,
                                                    Parity parity)
    : coordinate_(coordinate), parity_(parity) {}

template<typename Series,
         int dimension,
         int degree,
         std::size_t... indices,
         std::size_t... periodic_indices>
std::array<Series, dimension*(degree + 1)> PoissonSeriesBasisGenerator<
    Series,
    dimension,
    degree,
    std::index_sequence<indices...>,
    std::index_sequence<periodic_indices...>>::Basis(Instant const& origin) {
  return {SeriesGenerator<Series, indices / dimension, indices % dimension>::
              Aperiodic(origin)...};
}

template<typename Series,
         int dimension,
         int degree,
         std::size_t... indices,
         std::size_t... periodic_indices>
inline std::array<PoissonSeriesSubspace, dimension*(degree + 1)>
PoissonSeriesBasisGenerator<Series,
                            dimension,
                            degree,
                            std::index_sequence<indices...>,
                            std::index_sequence<periodic_indices...>>::
    Subspaces(Instant const& origin) {
  return {PoissonSeriesSubspace{
      static_cast<PoissonSeriesSubspace::Coordinate>(indices % dimension),
      static_cast<PoissonSeriesSubspace::Parity>(indices / dimension)}...};
}

template<typename Series,
         int dimension,
         int degree,
         std::size_t... indices,
         std::size_t... periodic_indices>
std::array<Series, 2 * dimension * (degree + 1)> PoissonSeriesBasisGenerator<
    Series,
    dimension,
    degree,
    std::index_sequence<indices...>,
    std::index_sequence<periodic_indices...>>::Basis(AngularFrequency const& ω,
                                                     Instant const& origin) {
  // This has the elements {Sin(ωt), t Sin(ωt), t² Sin(ωt), ..., Cos(ωt), ...}
  // in the scalar case and {x Sin(ωt), y Sin(ωt), z Sin(ωt), x t Sin(ωt), ...}
  // in the vector case.  This is not the order we want (we want lower-degree
  // polynomials first) so we'll need to reorder the terms.
  std::array<Series, 2 * dimension * (degree + 1)> all_series = {
      SeriesGenerator<Series, indices / dimension, indices % dimension>::Sin(
          ω, origin)...,
      SeriesGenerator<Series, indices / dimension, indices % dimension>::Cos(
          ω, origin)...};

  // Order all_series by repeatedly swapping its elements.
  if constexpr (all_series.size() > 2) {
    // The index of this array is the current index of a series in all_series.
    // The value is the index of the final resting place of that series in
    // all_series.  The elements at indices 0 and
    // 2 * dimension * (Series::degree + 1) are unused.
    std::array<int, all_series.size()> permutation;
    for (int i = 1; i < all_series.size() - 1; ++i) {
      permutation[i] = i < dimension * (degree + 1)
                           ? 2 * i
                           : 2 * (i - dimension * (degree + 1)) + 1;
    }
    for (int i = 1; i < all_series.size() - 1;) {
      // Swap the series currently at index i to its final resting place.
      // Iterate until the series at index i is at its final resting place
      // (i.e., after we have executed an entire cycle of the permutation).
      // Then move to the next series.
      if (i == permutation[i]) {
        ++i;
      } else {
        int const j = permutation[i];
        std::swap(all_series[i], all_series[j]);
        std::swap(permutation[i], permutation[j]);
      }
    }
  }
  return all_series;
=======

// A helper to generate aperiodic series, i.e., series of the form tⁿ along some
// dimension.  Note how a single index_sequence is generated that covers the
// cross-product of degrees and dimensions.
template<typename Series,
         int degree, int dimension,
         typename = std::make_index_sequence<dimension * (degree + 1)>>
struct AperiodicSeriesGenerator;

template<typename Series, int degree, int dimension, std::size_t... indices>
struct AperiodicSeriesGenerator<Series,
                                degree, dimension,
                                std::index_sequence<indices...>> {
  static std::array<Series, sizeof...(indices)> BasisElements(
      Instant const& origin);
};

template<typename Series, int degree, int dimension, std::size_t... indices>
std::array<Series, sizeof...(indices)> AperiodicSeriesGenerator<
    Series,
    degree, dimension,
    std::index_sequence<indices...>>::BasisElements(Instant const& origin) {
  return {
      (Series(PolynomialGenerator<typename Series::AperiodicPolynomial,
                                  dimension>::UnitPolynomial<indices>(origin),
              {}))...};
}


// A helper to generate periodic series, i.e., series of the form  tⁿ sin ω t
// and tⁿ cos ω t along some dimension.  Note how a single index_sequence is
// generated that covers the cross-product of parities, degrees and dimensions.
template<typename Series,
         int degree, int dimension,
         typename = std::make_index_sequence<2 * dimension * (degree + 1)>>
struct PeriodicSeriesGenerator;

template<typename Series, int degree, int dimension, std::size_t... indices>
struct PeriodicSeriesGenerator<Series,
                        degree, dimension,
                        std::index_sequence<indices...>> {
  static std::array<Series, sizeof...(indices)> BasisElements(
      AngularFrequency const& ω,
      Instant const& origin);
};

template<typename Series, int degree, int dimension, std::size_t... indices>
std::array<Series, sizeof...(indices)> PeriodicSeriesGenerator<
    Series,
    degree, dimension,
    std::index_sequence<indices...>>::BasisElements(AngularFrequency const& ω,
                                                    Instant const& origin) {
  static typename Series::AperiodicPolynomial const aperiodic_zero{{}, origin};
  return {Series(
      aperiodic_zero,
      {{ω,
        PolynomialGenerator<typename Series::PeriodicPolynomial, dimension>::
            template UnitPolynomials<typename Series::Polynomials, indices>(
                origin)}})...};
}


template<typename Series, int degree>
auto PoissonSeriesBasisGenerator<Series, degree>::Basis(Instant const& origin)
    -> std::array<Series, dimension * (degree + 1)> {
  return AperiodicSeriesGenerator<Series, degree, dimension>::
             BasisElements(origin);
}

template<typename Series, int degree>
auto PoissonSeriesBasisGenerator<Series, degree>::Basis(
    AngularFrequency const& ω,
    Instant const& origin) -> std::array<Series, 2 * dimension * (degree + 1)> {
  return PeriodicSeriesGenerator<Series, degree, dimension>::
             BasisElements(ω, origin);
>>>>>>> a3ff357e
}

template<typename Series,
         int dimension,
         int degree,
         std::size_t... indices,
         std::size_t... periodic_indices>
inline std::array<PoissonSeriesSubspace, 2 * dimension*(degree + 1)>
PoissonSeriesBasisGenerator<Series,
                            dimension,
                            degree,
                            std::index_sequence<indices...>,
                            std::index_sequence<periodic_indices...>>::
    Subspaces(AngularFrequency const& ω, Instant const& origin) {
  return {PoissonSeriesSubspace{
      static_cast<PoissonSeriesSubspace::Coordinate>((periodic_indices / 2) %
                                                     dimension),
      static_cast<PoissonSeriesSubspace::Parity>(
          (1 + periodic_indices + (periodic_indices / 2) / dimension) % 2)}...};
}

}  // namespace internal_poisson_series_basis
}  // namespace numerics
}  // namespace principia<|MERGE_RESOLUTION|>--- conflicted
+++ resolved
@@ -136,7 +136,6 @@
   }
 }
 
-<<<<<<< HEAD
 inline bool PoissonSeriesSubspace::orthogonal(PoissonSeriesSubspace const v,
                                               PoissonSeriesSubspace const w) {
   return v.coordinate_ != w.coordinate_;
@@ -146,19 +145,72 @@
                                                     Parity parity)
     : coordinate_(coordinate), parity_(parity) {}
 
-template<typename Series,
-         int dimension,
-         int degree,
-         std::size_t... indices,
-         std::size_t... periodic_indices>
-std::array<Series, dimension*(degree + 1)> PoissonSeriesBasisGenerator<
+// A helper to generate aperiodic series, i.e., series of the form tⁿ along some
+// dimension.  Note how a single index_sequence is generated that covers the
+// cross-product of degrees and dimensions.
+template<typename Series,
+         int degree, int dimension,
+         typename = std::make_index_sequence<dimension * (degree + 1)>>
+struct AperiodicSeriesGenerator;
+
+template<typename Series, int degree, int dimension, std::size_t... indices>
+struct AperiodicSeriesGenerator<Series,
+                                degree, dimension,
+                                std::index_sequence<indices...>> {
+  static std::array<Series, sizeof...(indices)> BasisElements(
+      Instant const& origin);
+};
+
+template<typename Series, int degree, int dimension, std::size_t... indices>
+std::array<Series, sizeof...(indices)> AperiodicSeriesGenerator<
     Series,
-    dimension,
-    degree,
-    std::index_sequence<indices...>,
-    std::index_sequence<periodic_indices...>>::Basis(Instant const& origin) {
-  return {SeriesGenerator<Series, indices / dimension, indices % dimension>::
-              Aperiodic(origin)...};
+    degree, dimension,
+    std::index_sequence<indices...>>::BasisElements(Instant const& origin) {
+  return {
+      (Series(PolynomialGenerator<typename Series::AperiodicPolynomial,
+                                  dimension>::UnitPolynomial<indices>(origin),
+              {}))...};
+}
+
+
+// A helper to generate periodic series, i.e., series of the form  tⁿ sin ω t
+// and tⁿ cos ω t along some dimension.  Note how a single index_sequence is
+// generated that covers the cross-product of parities, degrees and dimensions.
+template<typename Series,
+         int degree, int dimension,
+         typename = std::make_index_sequence<2 * dimension * (degree + 1)>>
+struct PeriodicSeriesGenerator;
+
+template<typename Series, int degree, int dimension, std::size_t... indices>
+struct PeriodicSeriesGenerator<Series,
+                        degree, dimension,
+                        std::index_sequence<indices...>> {
+  static std::array<Series, sizeof...(indices)> BasisElements(
+      AngularFrequency const& ω,
+      Instant const& origin);
+};
+
+template<typename Series, int degree, int dimension, std::size_t... indices>
+std::array<Series, sizeof...(indices)> PeriodicSeriesGenerator<
+    Series,
+    degree, dimension,
+    std::index_sequence<indices...>>::BasisElements(AngularFrequency const& ω,
+                                                    Instant const& origin) {
+  static typename Series::AperiodicPolynomial const aperiodic_zero{{}, origin};
+  return {Series(
+      aperiodic_zero,
+      {{ω,
+        PolynomialGenerator<typename Series::PeriodicPolynomial, dimension>::
+            template UnitPolynomials<typename Series::Polynomials, indices>(
+                origin)}})...};
+}
+
+
+template<typename Series, int degree>
+auto PoissonSeriesBasisGenerator<Series, degree>::Basis(Instant const& origin)
+    -> std::array<Series, dimension * (degree + 1)> {
+  return AperiodicSeriesGenerator<Series, degree, dimension>::
+             BasisElements(origin);
 }
 
 template<typename Series,
@@ -178,132 +230,12 @@
       static_cast<PoissonSeriesSubspace::Parity>(indices / dimension)}...};
 }
 
-template<typename Series,
-         int dimension,
-         int degree,
-         std::size_t... indices,
-         std::size_t... periodic_indices>
-std::array<Series, 2 * dimension * (degree + 1)> PoissonSeriesBasisGenerator<
-    Series,
-    dimension,
-    degree,
-    std::index_sequence<indices...>,
-    std::index_sequence<periodic_indices...>>::Basis(AngularFrequency const& ω,
-                                                     Instant const& origin) {
-  // This has the elements {Sin(ωt), t Sin(ωt), t² Sin(ωt), ..., Cos(ωt), ...}
-  // in the scalar case and {x Sin(ωt), y Sin(ωt), z Sin(ωt), x t Sin(ωt), ...}
-  // in the vector case.  This is not the order we want (we want lower-degree
-  // polynomials first) so we'll need to reorder the terms.
-  std::array<Series, 2 * dimension * (degree + 1)> all_series = {
-      SeriesGenerator<Series, indices / dimension, indices % dimension>::Sin(
-          ω, origin)...,
-      SeriesGenerator<Series, indices / dimension, indices % dimension>::Cos(
-          ω, origin)...};
-
-  // Order all_series by repeatedly swapping its elements.
-  if constexpr (all_series.size() > 2) {
-    // The index of this array is the current index of a series in all_series.
-    // The value is the index of the final resting place of that series in
-    // all_series.  The elements at indices 0 and
-    // 2 * dimension * (Series::degree + 1) are unused.
-    std::array<int, all_series.size()> permutation;
-    for (int i = 1; i < all_series.size() - 1; ++i) {
-      permutation[i] = i < dimension * (degree + 1)
-                           ? 2 * i
-                           : 2 * (i - dimension * (degree + 1)) + 1;
-    }
-    for (int i = 1; i < all_series.size() - 1;) {
-      // Swap the series currently at index i to its final resting place.
-      // Iterate until the series at index i is at its final resting place
-      // (i.e., after we have executed an entire cycle of the permutation).
-      // Then move to the next series.
-      if (i == permutation[i]) {
-        ++i;
-      } else {
-        int const j = permutation[i];
-        std::swap(all_series[i], all_series[j]);
-        std::swap(permutation[i], permutation[j]);
-      }
-    }
-  }
-  return all_series;
-=======
-
-// A helper to generate aperiodic series, i.e., series of the form tⁿ along some
-// dimension.  Note how a single index_sequence is generated that covers the
-// cross-product of degrees and dimensions.
-template<typename Series,
-         int degree, int dimension,
-         typename = std::make_index_sequence<dimension * (degree + 1)>>
-struct AperiodicSeriesGenerator;
-
-template<typename Series, int degree, int dimension, std::size_t... indices>
-struct AperiodicSeriesGenerator<Series,
-                                degree, dimension,
-                                std::index_sequence<indices...>> {
-  static std::array<Series, sizeof...(indices)> BasisElements(
-      Instant const& origin);
-};
-
-template<typename Series, int degree, int dimension, std::size_t... indices>
-std::array<Series, sizeof...(indices)> AperiodicSeriesGenerator<
-    Series,
-    degree, dimension,
-    std::index_sequence<indices...>>::BasisElements(Instant const& origin) {
-  return {
-      (Series(PolynomialGenerator<typename Series::AperiodicPolynomial,
-                                  dimension>::UnitPolynomial<indices>(origin),
-              {}))...};
-}
-
-
-// A helper to generate periodic series, i.e., series of the form  tⁿ sin ω t
-// and tⁿ cos ω t along some dimension.  Note how a single index_sequence is
-// generated that covers the cross-product of parities, degrees and dimensions.
-template<typename Series,
-         int degree, int dimension,
-         typename = std::make_index_sequence<2 * dimension * (degree + 1)>>
-struct PeriodicSeriesGenerator;
-
-template<typename Series, int degree, int dimension, std::size_t... indices>
-struct PeriodicSeriesGenerator<Series,
-                        degree, dimension,
-                        std::index_sequence<indices...>> {
-  static std::array<Series, sizeof...(indices)> BasisElements(
-      AngularFrequency const& ω,
-      Instant const& origin);
-};
-
-template<typename Series, int degree, int dimension, std::size_t... indices>
-std::array<Series, sizeof...(indices)> PeriodicSeriesGenerator<
-    Series,
-    degree, dimension,
-    std::index_sequence<indices...>>::BasisElements(AngularFrequency const& ω,
-                                                    Instant const& origin) {
-  static typename Series::AperiodicPolynomial const aperiodic_zero{{}, origin};
-  return {Series(
-      aperiodic_zero,
-      {{ω,
-        PolynomialGenerator<typename Series::PeriodicPolynomial, dimension>::
-            template UnitPolynomials<typename Series::Polynomials, indices>(
-                origin)}})...};
-}
-
-
-template<typename Series, int degree>
-auto PoissonSeriesBasisGenerator<Series, degree>::Basis(Instant const& origin)
-    -> std::array<Series, dimension * (degree + 1)> {
-  return AperiodicSeriesGenerator<Series, degree, dimension>::
-             BasisElements(origin);
-}
-
 template<typename Series, int degree>
 auto PoissonSeriesBasisGenerator<Series, degree>::Basis(
     AngularFrequency const& ω,
     Instant const& origin) -> std::array<Series, 2 * dimension * (degree + 1)> {
   return PeriodicSeriesGenerator<Series, degree, dimension>::
              BasisElements(ω, origin);
->>>>>>> a3ff357e
 }
 
 template<typename Series,
