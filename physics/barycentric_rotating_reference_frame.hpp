// The files containing the tree of child classes of |RigidReferenceFrame| must
// be included in the order of inheritance to avoid circular dependencies.  This
// class will end up being reincluded as part of the implementation of its
// parent.
#ifndef PRINCIPIA_PHYSICS_RIGID_REFERENCE_FRAME_HPP_
#include "physics/rigid_reference_frame.hpp"
#else
#ifndef PRINCIPIA_PHYSICS_BARYCENTRIC_ROTATING_REFERENCE_FRAME_HPP_
#define PRINCIPIA_PHYSICS_BARYCENTRIC_ROTATING_REFERENCE_FRAME_HPP_

#include <vector>

#include "base/not_null.hpp"
#include "geometry/grassmann.hpp"
#include "geometry/instant.hpp"
#include "geometry/rotation.hpp"
#include "geometry/space.hpp"
#include "physics/continuous_trajectory.hpp"
#include "physics/degrees_of_freedom.hpp"
#include "physics/ephemeris.hpp"
#include "physics/massive_body.hpp"
#include "physics/rigid_motion.hpp"
#include "physics/rigid_reference_frame.hpp"
#include "quantities/named_quantities.hpp"

namespace principia {
namespace physics {
namespace _barycentric_rotating_reference_frame {
namespace internal {

using namespace principia::base::_not_null;
using namespace principia::geometry::_barycentre_calculator;
using namespace principia::geometry::_grassmann;
using namespace principia::geometry::_instant;
using namespace principia::geometry::_rotation;
using namespace principia::geometry::_space;
using namespace principia::physics::_continuous_trajectory;
using namespace principia::physics::_degrees_of_freedom;
using namespace principia::physics::_ephemeris;
using namespace principia::physics::_massive_body;
using namespace principia::physics::_rigid_reference_frame;
using namespace principia::physics::_rigid_motion;
using namespace principia::quantities::_named_quantities;
using namespace principia::quantities::_quantities;
using namespace principia::quantities::_tuples;

// The origin of the frame is the barycentre of the system.  The X axis
// points to the barycentre of the secondaries.  The Y axis is in the direction
// of the velocity of the barycentre of the secondaries with respect to the
// primary.  The Z axis is in the direction of the angular momentum of the
// system.  The basis has the same orientation as |InertialFrame|.
// Note that if the angular momentum of the system varies, the angular velocity
// of the frame need not be along its Z axis.
template<typename InertialFrame, typename ThisFrame>
class BarycentricRotatingReferenceFrame
    : public RigidReferenceFrame<InertialFrame, ThisFrame> {
  static_assert(ThisFrame::may_rotate);

 public:
  BarycentricRotatingReferenceFrame(
      not_null<Ephemeris<InertialFrame> const*> ephemeris,
      not_null<MassiveBody const*> primary,
      not_null<MassiveBody const*> secondary);

  BarycentricRotatingReferenceFrame(
      not_null<Ephemeris<InertialFrame> const*> ephemeris,
      std::vector<not_null<MassiveBody const*>> primaries,
      std::vector<not_null<MassiveBody const*>> secondaries);

  std::vector<not_null<MassiveBody const*>> const& primaries() const;
  std::vector<not_null<MassiveBody const*>> const& secondaries() const;

  template<int degree>
  Derivative<Position<InertialFrame>, Instant, degree> PrimaryDerivative(
      Instant const& t) const;
  template<int degree>
  Derivative<Position<InertialFrame>, Instant, degree> SecondaryDerivative(
      Instant const& t) const;

  Instant t_min() const override;
  Instant t_max() const override;

  RigidMotion<InertialFrame, ThisFrame> ToThisFrameAtTime(
      Instant const& t) const override;

  void WriteToMessage(
      not_null<serialization::ReferenceFrame*> message) const override;

  static not_null<std::unique_ptr<BarycentricRotatingReferenceFrame>>
  ReadFromMessage(
      not_null<Ephemeris<InertialFrame> const*> ephemeris,
      serialization::BarycentricRotatingReferenceFrame const& message);

 private:
  using Base = RigidReferenceFrame<InertialFrame, ThisFrame>;

  template<typename SF, typename SB, int o = 0>
  using Trihedron = typename Base::template Trihedron<SF, SB, o>;

<<<<<<< HEAD
  template<
      int degree,
      std::vector<not_null<MassiveBody const*>> const
          BarycentricRotatingReferenceFrame<InertialFrame, ThisFrame>::*bodies>
  Derivative<Position<InertialFrame>, Instant, degree> BarycentreDerivative(
      Instant const& t) const;
=======
  struct CachedDerivatives {
    Derivatives<Position<InertialFrame>, Instant, 4> derivatives;
    std::array<Instant, 4> times = {Instant{} + NaN<Time>,
                                    Instant{} + NaN<Time>,
                                    Instant{} + NaN<Time>,
                                    Instant{} + NaN<Time>};
  };
>>>>>>> b5a8a6aa

  Vector<Acceleration, InertialFrame> GravitationalAcceleration(
      Instant const& t,
      Position<InertialFrame> const& q) const override;
  SpecificEnergy GravitationalPotential(
      Instant const& t,
      Position<InertialFrame> const& q) const override;
  AcceleratedRigidMotion<InertialFrame, ThisFrame> MotionOfThisFrame(
      Instant const& t) const override;

  // Implementation helper that avoids evaluating the degrees of freedom and the
  // accelerations multiple times.
  RigidMotion<InertialFrame, ThisFrame> ToThisFrame(
      Derivatives<Position<InertialFrame>, Instant, 3> const&
          primary_derivative,
      Derivatives<Position<InertialFrame>, Instant, 3> const&
          secondary_derivative) const;

  not_null<Ephemeris<InertialFrame> const*> const ephemeris_;
  std::vector<not_null<MassiveBody const*>> const primaries_;
  std::vector<not_null<MassiveBody const*>> const secondaries_;
  GravitationalParameter const primary_gravitational_parameter_;
  GravitationalParameter const secondary_gravitational_parameter_;
  // TODO(egg): This is thread-hostile.  Do we care?
  mutable CachedDerivatives cached_primary_derivatives_;
  mutable CachedDerivatives cached_secondary_derivatives_;
};

}  // namespace internal

using internal::BarycentricRotatingReferenceFrame;

}  // namespace _barycentric_rotating_reference_frame
}  // namespace physics
}  // namespace principia

#include "physics/barycentric_rotating_reference_frame_body.hpp"

#endif  // PRINCIPIA_PHYSICS_BARYCENTRIC_ROTATING_REFERENCE_FRAME_HPP_
#endif  // PRINCIPIA_PHYSICS_RIGID_REFERENCE_FRAME_HPP_<|MERGE_RESOLUTION|>--- conflicted
+++ resolved
@@ -97,14 +97,6 @@
   template<typename SF, typename SB, int o = 0>
   using Trihedron = typename Base::template Trihedron<SF, SB, o>;
 
-<<<<<<< HEAD
-  template<
-      int degree,
-      std::vector<not_null<MassiveBody const*>> const
-          BarycentricRotatingReferenceFrame<InertialFrame, ThisFrame>::*bodies>
-  Derivative<Position<InertialFrame>, Instant, degree> BarycentreDerivative(
-      Instant const& t) const;
-=======
   struct CachedDerivatives {
     Derivatives<Position<InertialFrame>, Instant, 4> derivatives;
     std::array<Instant, 4> times = {Instant{} + NaN<Time>,
@@ -112,7 +104,13 @@
                                     Instant{} + NaN<Time>,
                                     Instant{} + NaN<Time>};
   };
->>>>>>> b5a8a6aa
+
+  template<
+      int degree,
+      std::vector<not_null<MassiveBody const*>> const
+          BarycentricRotatingReferenceFrame<InertialFrame, ThisFrame>::*bodies>
+  Derivative<Position<InertialFrame>, Instant, degree> BarycentreDerivative(
+      Instant const& t) const;
 
   Vector<Acceleration, InertialFrame> GravitationalAcceleration(
       Instant const& t,
