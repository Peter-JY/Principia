﻿
#pragma once

#include <functional>
#include <list>
#include <map>
#include <memory>
#include <optional>
#include <vector>

#include "base/not_constructible.hpp"
#include "base/not_null.hpp"
#include "geometry/grassmann.hpp"
#include "geometry/named_quantities.hpp"
#include "numerics/hermite3.hpp"
#include "physics/degrees_of_freedom.hpp"
#include "physics/forkable.hpp"
#include "physics/trajectory.hpp"
#include "quantities/named_quantities.hpp"
#include "serialization/physics.pb.h"

namespace principia {
namespace physics {

FORWARD_DECLARE_FROM(discrete_trajectory,
                     TEMPLATE(typename Frame) class,
                     DiscreteTrajectory);

// Reopening |internal_forkable| to specialize a template.
namespace internal_forkable {

using base::not_constructible;

template<typename Frame>
struct ForkableTraits<DiscreteTrajectory<Frame>> : not_constructible {
  using TimelineConstIterator =
      typename std::map<Instant, DegreesOfFreedom<Frame>>::const_iterator;
  static Instant const& time(TimelineConstIterator it);
};

template<typename Frame>
class DiscreteTrajectoryIterator
    : public ForkableIterator<DiscreteTrajectory<Frame>,
                              DiscreteTrajectoryIterator<Frame>> {
 public:
  Instant const& time() const;
  DegreesOfFreedom<Frame> const& degrees_of_freedom() const;

 protected:
  not_null<DiscreteTrajectoryIterator*> that() override;
  not_null<DiscreteTrajectoryIterator const*> that() const override;
};

}  // namespace internal_forkable

namespace internal_discrete_trajectory {

using base::not_null;
using geometry::Instant;
using geometry::Position;
using geometry::Vector;
using geometry::Velocity;
using quantities::Acceleration;
using quantities::Length;
using quantities::Speed;
using internal_forkable::DiscreteTrajectoryIterator;
using numerics::Hermite3;

template<typename Frame>
class DiscreteTrajectory : public Forkable<DiscreteTrajectory<Frame>,
                                           DiscreteTrajectoryIterator<Frame>>,
                           public Trajectory<Frame> {
  using Timeline = std::map<Instant, DegreesOfFreedom<Frame>>;
  using TimelineConstIterator = typename Forkable<
      DiscreteTrajectory<Frame>,
      DiscreteTrajectoryIterator<Frame>>::TimelineConstIterator;

 public:
  using Iterator = DiscreteTrajectoryIterator<Frame>;

  DiscreteTrajectory() = default;
  DiscreteTrajectory(DiscreteTrajectory const&) = delete;
  DiscreteTrajectory(DiscreteTrajectory&&) = delete;
  DiscreteTrajectory& operator=(DiscreteTrajectory const&) = delete;
  DiscreteTrajectory& operator=(DiscreteTrajectory&&) = delete;

  // Returns an iterator at the last point of the trajectory.  Complexity is
  // O(1).  The trajectory must not be empty.
  // TODO(phl): This is really RBegin, but Forkable doesn't have reverse
  // iterators.
  Iterator last() const;

  // Creates a new child trajectory forked at time |time|, and returns it.  The
  // child trajectory shares its data with the current trajectory for times less
  // than or equal to |time|, and is an exact copy of the current trajectory for
  // times greater than |time|.  It may be changed independently from the
  // parent trajectory for any time (strictly) greater than |time|.  The child
  // trajectory is owned by its parent trajectory.  Deleting the parent
  // trajectory deletes all child trajectories.  |time| must be one of the times
  // of this trajectory, and must be at or after the fork time, if any.
  not_null<DiscreteTrajectory<Frame>*> NewForkWithCopy(Instant const& time);

  // Same as above, except that the parent trajectory after the fork point is
  // not copied.
  not_null<DiscreteTrajectory<Frame>*> NewForkWithoutCopy(Instant const& time);

  // Same as above, except that the fork is created at the last point of the
  // trajectory.
  not_null<DiscreteTrajectory<Frame>*> NewForkAtLast();

  // Changes |fork| to become a fork of this trajectory at the end of this
<<<<<<< HEAD
  // trajectory.  |fork| must be a non-empty root.  It may or may not have a
  // point at the same time as the end of this trajectory.
=======
  // trajectory.  |fork| must be a non-empty root and must start at or after the
  // last time of this trajectory.  If it has a point at the last time of this
  // trajectory, that point is ignored.
>>>>>>> b5eb0457
  void AttachFork(not_null<std::unique_ptr<DiscreteTrajectory<Frame>>> fork);

  // This object must not be a root.  It is detached from its parent and becomes
  // a root.  A point corresponding to the fork point is prepended to this
  // object (so it's never empty) and an owning pointer to it is returned.
  not_null<std::unique_ptr<DiscreteTrajectory<Frame>>> DetachFork();

  // Appends one point to the trajectory.
  void Append(Instant const& time,
              DegreesOfFreedom<Frame> const& degrees_of_freedom);

  // Removes all data for times (strictly) greater than |time|, as well as all
  // child trajectories forked at times (strictly) greater than |time|.  |time|
  // must be at or after the fork time, if any.
  void ForgetAfter(Instant const& time);

  // Removes all data for times (strictly) less than |time|, and checks that
  // there are no child trajectories forked at times (strictly) less than
  // |time|.  This trajectory must be a root.
  void ForgetBefore(Instant const& time);

  // This trajectory must be root, and must not be already downsampling.
  // Following this call, this trajectory must not have forks when calling
  // |Append|.  Occasionally removes intermediate points from the trajectory
  // when |Append|ing, ensuring that |EvaluatePosition| returns a result within
  // |tolerance| of the missing points.  |max_dense_intervals| is the largest
  // number of points that can be added before removal is considered.
  void SetDownsampling(std::int64_t max_dense_intervals,
                       Length const& tolerance);

  // Clear the downsampling parameters.  From now on, all points appended to the
  // trajectory are going to be retained.
  void ClearDownsampling();

  // Implementation of the interface |Trajectory|.

  // The bounds are the times of |Begin()| and |last()| if this trajectory is
  // nonempty, otherwise they are infinities of the appropriate signs.
  Instant t_min() const override;
  Instant t_max() const override;

  Position<Frame> EvaluatePosition(Instant const& time) const override;
  Velocity<Frame> EvaluateVelocity(Instant const& time) const override;
  DegreesOfFreedom<Frame> EvaluateDegreesOfFreedom(
      Instant const& time) const override;

  // End of the implementation of the interface.

  // This trajectory must be a root.  Only the given |forks| are serialized.
  // They must be descended from this trajectory.  The pointers in |forks| may
  // be null at entry.
  void WriteToMessage(
      not_null<serialization::DiscreteTrajectory*> message,
      std::vector<DiscreteTrajectory<Frame>*> const& forks) const;

  // |forks| must have a size appropriate for the |message| being deserialized
  // and the orders of the |forks| must be consistent during serialization and
  // deserialization.  All pointers designated by the pointers in |forks| must
  // be null at entry; they may be null at exit.
  static not_null<std::unique_ptr<DiscreteTrajectory>> ReadFromMessage(
      serialization::DiscreteTrajectory const& message,
      std::vector<DiscreteTrajectory<Frame>**> const& forks);

 protected:
  // The API inherited from Forkable.
  not_null<DiscreteTrajectory*> that() override;
  not_null<DiscreteTrajectory const*> that() const override;

  TimelineConstIterator timeline_begin() const override;
  TimelineConstIterator timeline_end() const override;
  TimelineConstIterator timeline_find(Instant const& time) const override;
  TimelineConstIterator timeline_lower_bound(
                            Instant const& time) const override;
  bool timeline_empty() const override;
  std::int64_t timeline_size() const override;

 private:
  class Downsampling {
   public:
    Downsampling(std::int64_t max_dense_intervals,
                 Length tolerance,
                 TimelineConstIterator start_of_dense_timeline,
                 Timeline const& timeline);

    TimelineConstIterator start_of_dense_timeline() const;
    // |start_of_dense_timeline()->first|, for readability.
    Instant const& first_dense_time() const;
    // Keeps |dense_intervals_| consistent with the new
    // |start_of_dense_timeline_|.
    void SetStartOfDenseTimeline(TimelineConstIterator value,
                                 Timeline const& timeline);

    // Sets |dense_intervals_| to
    // |std::distance(start_of_dense_timeline_, timeline.end()) - 1|.  This is
    // linear in the value of |dense_intervals_|.
    void RecountDenseIntervals(Timeline const& timeline);
    // Increments |dense_intervals_|.  The caller must ensure that this is
    // equivalent to |RecountDenseIntervals(timeline)|.  This is checked in
    // debug mode.
    void increment_dense_intervals(Timeline const& timeline);

    std::int64_t max_dense_intervals() const;
    bool reached_max_dense_intervals() const;

    Length tolerance() const;

    void WriteToMessage(
        not_null<serialization::DiscreteTrajectory::Downsampling*> message,
        Timeline const& timeline) const;
    static Downsampling ReadFromMessage(
        serialization::DiscreteTrajectory::Downsampling const& message,
        Timeline const& timeline);

   private:
    // The maximal value that |dense_intervals| is allowed to reach before
    // downsampling occurs.
    std::int64_t const max_dense_intervals_;
    // The tolerance for downsampling with |FitHermiteSpline|.
    Length const tolerance_;
    // An iterator to the first point of the timeline which is not the left
    // endpoint of a downsampled interval.  Not |timeline_.end()| if the
    // timeline is nonempty.
    TimelineConstIterator start_of_dense_timeline_;
    // |std::distance(start_of_dense_timeline, timeline_.cend()) - 1|.  Kept as
    // an optimization for |Append| as it can be maintained by incrementing,
    // whereas |std::distance| is linear in the value of the result.
    std::int64_t dense_intervals_;
  };

  // This trajectory need not be a root.
  void WriteSubTreeToMessage(
      not_null<serialization::DiscreteTrajectory*> message,
      std::vector<DiscreteTrajectory<Frame>*>& forks) const;

  void FillSubTreeFromMessage(
      serialization::DiscreteTrajectory const& message,
      std::vector<DiscreteTrajectory<Frame>**> const& forks);

  // Returns the Hermite interpolation for the left-open, right-closed
  // trajectory segment containing the given |time|, or, if |time| is |t_min()|,
  // returns a first-degree polynomial which should be evaluated only at
  // |t_min()|.
  Hermite3<Instant, Position<Frame>> GetInterpolation(
      Instant const& time) const;

  Timeline timeline_;

  std::optional<Downsampling> downsampling_;

  template<typename, typename>
  friend class internal_forkable::ForkableIterator;
  template<typename, typename>
  friend class internal_forkable::Forkable;

  // For using the private constructor in maps.
  template<typename, typename>
  friend struct std::pair;
};

}  // namespace internal_discrete_trajectory

using internal_discrete_trajectory::DiscreteTrajectory;

}  // namespace physics
}  // namespace principia

#include "physics/discrete_trajectory_body.hpp"<|MERGE_RESOLUTION|>--- conflicted
+++ resolved
@@ -109,14 +109,9 @@
   not_null<DiscreteTrajectory<Frame>*> NewForkAtLast();
 
   // Changes |fork| to become a fork of this trajectory at the end of this
-<<<<<<< HEAD
-  // trajectory.  |fork| must be a non-empty root.  It may or may not have a
-  // point at the same time as the end of this trajectory.
-=======
   // trajectory.  |fork| must be a non-empty root and must start at or after the
   // last time of this trajectory.  If it has a point at the last time of this
   // trajectory, that point is ignored.
->>>>>>> b5eb0457
   void AttachFork(not_null<std::unique_ptr<DiscreteTrajectory<Frame>>> fork);
 
   // This object must not be a root.  It is detached from its parent and becomes
