﻿
#pragma once

#include <functional>
#include <list>
#include <map>
#include <memory>
#include <optional>
#include <set>
#include <utility>
#include <vector>

#include "absl/status/status.h"
#include "base/not_constructible.hpp"
#include "base/not_null.hpp"
#include "geometry/grassmann.hpp"
#include "geometry/named_quantities.hpp"
#include "numerics/hermite3.hpp"
#include "physics/degrees_of_freedom.hpp"
#include "physics/forkable.hpp"
#include "physics/trajectory.hpp"
#include "quantities/named_quantities.hpp"
#include "serialization/physics.pb.h"

namespace principia {
namespace physics {

FORWARD_DECLARE_FROM(discrete_trajectory,
                     TEMPLATE(typename Frame) class,
                     DiscreteTrajectory);

// Reopening |internal_forkable| to specialize a template.
namespace internal_forkable {

using base::not_constructible;

template<typename Frame>
struct DiscreteTrajectoryTraits : not_constructible {
  using Timeline = typename std::map<Instant, DegreesOfFreedom<Frame>>;
  using TimelineConstIterator = typename Timeline::const_iterator;

  static Instant const& time(TimelineConstIterator it);
};

template<typename Frame>
class DiscreteTrajectoryIterator
    : public ForkableIterator<DiscreteTrajectory<Frame>,
                              DiscreteTrajectoryIterator<Frame>,
                              DiscreteTrajectoryTraits<Frame>> {
 public:
  struct reference {
    explicit reference(
        typename DiscreteTrajectoryTraits<Frame>::TimelineConstIterator it);

    Instant const& time;
    DegreesOfFreedom<Frame> const& degrees_of_freedom;
  };

  reference operator*() const;
  std::optional<reference> operator->() const;

 protected:
  not_null<DiscreteTrajectoryIterator*> that() override;
  not_null<DiscreteTrajectoryIterator const*> that() const override;

  template<typename>
  friend class internal_discrete_trajectory::DiscreteTrajectory;
};

}  // namespace internal_forkable

namespace internal_discrete_trajectory {

using base::not_null;
using geometry::Instant;
using geometry::Position;
using geometry::Vector;
using geometry::Velocity;
using internal_forkable::DiscreteTrajectoryIterator;
using internal_forkable::DiscreteTrajectoryTraits;
using quantities::Acceleration;
using quantities::Length;
using quantities::Speed;
using numerics::Hermite3;

template<typename Frame>
class DiscreteTrajectory : public Forkable<DiscreteTrajectory<Frame>,
                                           DiscreteTrajectoryIterator<Frame>,
                                           DiscreteTrajectoryTraits<Frame>>,
                           public Trajectory<Frame> {
 public:
  // |max_dense_intervals| is the maximal number of dense intervals before
  // downsampling occurs.  |tolerance| is the tolerance for downsampling with
  // |FitHermiteSpline|.
  struct DownsamplingParameters {
    std::int64_t max_dense_intervals;
    Length tolerance;
  };

  using Iterator = DiscreteTrajectoryIterator<Frame>;

  DiscreteTrajectory() = default;
  DiscreteTrajectory(DiscreteTrajectory const&) = delete;
  DiscreteTrajectory(DiscreteTrajectory&&) = delete;
  DiscreteTrajectory& operator=(DiscreteTrajectory const&) = delete;
  DiscreteTrajectory& operator=(DiscreteTrajectory&&) = delete;

  // Creates a new child trajectory forked at time |time|, and returns it.  The
  // child trajectory shares its data with the current trajectory for times less
  // than or equal to |time|, and is an exact copy of the current trajectory for
  // times greater than |time|.  It may be changed independently from the
  // parent trajectory for any time (strictly) greater than |time|.  The child
  // trajectory is owned by its parent trajectory.  Deleting the parent
  // trajectory deletes all child trajectories.  |time| must be one of the times
  // of this trajectory, and must be at or after the fork time, if any.
  not_null<DiscreteTrajectory<Frame>*> NewForkWithCopy(Instant const& time);

  // Same as above, except that the parent trajectory after the fork point is
  // not copied.
  not_null<DiscreteTrajectory<Frame>*> NewForkWithoutCopy(Instant const& time);

  // Same as above, except that the fork is created at the last point of the
  // trajectory.
  not_null<DiscreteTrajectory<Frame>*> NewForkAtLast();

  // Changes |fork| to become a fork of this trajectory at the end of this
  // trajectory.  |fork| must be a non-empty root and must start at or after the
  // last time of this trajectory.  If it has a point at the last time of this
  // trajectory, that point is ignored.
  void AttachFork(not_null<std::unique_ptr<DiscreteTrajectory<Frame>>> fork);

  // This object must not be a root.  It is detached from its parent and becomes
  // a root.  A point corresponding to the fork point is prepended to this
  // object (so it's never empty) and an owning pointer to it is returned.
  not_null<std::unique_ptr<DiscreteTrajectory<Frame>>> DetachFork();

  // Appends one point to the trajectory.
  absl::Status Append(Instant const& time,
                      DegreesOfFreedom<Frame> const& degrees_of_freedom);

  // Removes all data for times (strictly) greater than |time|, as well as all
  // child trajectories forked at times (strictly) greater than |time|.  |time|
  // must be at or after the fork time, if any.
  void ForgetAfter(Instant const& time);

  // Removes all data for times (strictly) less than |time|, and checks that
  // there are no child trajectories forked at times (strictly) less than
  // |time|.  This trajectory must be a root.
  void ForgetBefore(Instant const& time);

  // This trajectory must be root, and must not be already downsampling.
  // Following this call, this trajectory must not have forks when calling
  // |Append|.  Occasionally removes intermediate points from the trajectory
  // when |Append|ing, ensuring that |EvaluatePosition| returns a result within
  // |tolerance| of the missing points.  |max_dense_intervals| is the largest
  // number of points that can be added before removal is considered.
  void SetDownsampling(DownsamplingParameters const& downsampling_parameters);

  // Clear the downsampling parameters.  From now on, all points appended to the
  // trajectory are going to be retained.
  void ClearDownsampling();

  // Implementation of the interface |Trajectory|.

  // The bounds are the times of |begin()| and |rbegin()| if this trajectory is
  // nonempty, otherwise they are infinities of the appropriate signs.
  Instant t_min() const override;
  Instant t_max() const override;

  Position<Frame> EvaluatePosition(Instant const& time) const override;
  Velocity<Frame> EvaluateVelocity(Instant const& time) const override;
  DegreesOfFreedom<Frame> EvaluateDegreesOfFreedom(
      Instant const& time) const override;

  // End of the implementation of the interface.

  // This trajectory must be a root.  The entire tree is traversed and the forks
  // not present in |excluded| serialized.  The forks in |tracked| will be
  // retrieved in the same order when reading.  The pointers may be null at
  // entry; otherwise, they must be direct or indirect forks of this trajectory.
  // The points denoted by |exact| are written and re-read exactly and are not
  // affected by any errors introduced by zfp compression.
  void WriteToMessage(
      std::set<DiscreteTrajectory const*> const& excluded,
      std::vector<DiscreteTrajectory const*> const& tracked,
      std::vector<Iterator> const& exact,
      not_null<serialization::DiscreteTrajectory*> message) const;
  // Same as above, but only serializes the forks, points and downsampling data
  // with time greater than or equal to |after_time|.  Note that the client must
  // ensure that the forks in |excluded| and |tracked| are after the given time.
  // It is always possible to track this object itself.
  void WriteToMessage(
    Instant const& after_time,
    std::set<DiscreteTrajectory const*> const& excluded,
    std::vector<DiscreteTrajectory const*> const& tracked,
    std::vector<Iterator> const& exact,
    not_null<serialization::DiscreteTrajectory*> message) const;


  // |forks| must have a size appropriate for the |message| being deserialized
  // and the orders of the |forks| must be consistent during serialization and
  // deserialization.  All pointers designated by the pointers in |forks| must
  // be null at entry; they may be null at exit.
  template<typename F = Frame,
           typename = std::enable_if_t<base::is_serializable_v<F>>>
  static not_null<std::unique_ptr<DiscreteTrajectory>> ReadFromMessage(
      serialization::DiscreteTrajectory const& message,
      std::vector<DiscreteTrajectory<Frame>**> const& tracked);

 protected:
  using TimelineConstIterator =
      typename DiscreteTrajectoryTraits<Frame>::TimelineConstIterator;

  // The API inherited from Forkable.
  not_null<DiscreteTrajectory*> that() override;
  not_null<DiscreteTrajectory const*> that() const override;

  std::pair<TimelineConstIterator, bool> timeline_insert(
      const typename TimelineConstIterator::value_type& value) override;
  TimelineConstIterator timeline_begin() const override;
  TimelineConstIterator timeline_end() const override;
  TimelineConstIterator timeline_find(Instant const& time) const override;
  TimelineConstIterator timeline_lower_bound(
                            Instant const& time) const override;
  bool timeline_empty() const override;
  std::int64_t timeline_size() const override;

 private:
  using Timeline = typename DiscreteTrajectoryTraits<Frame>::Timeline;

  // A helper class to manage a dense timeline.
  class Downsampling {
   public:
<<<<<<< HEAD
    // |max_dense_intervals| is the maximal number of dense intervals before
    // downsampling occurs.  |tolerance| is the tolerance for downsampling with
    // |FitHermiteSpline|.  The function |iterator_for_time| must be able to
    // convert a time to a timeline iterator irrespective of the fork structure
    // (it must die if the time does not exist in the corresponding trajectory).
    Downsampling(
        std::int64_t max_dense_intervals,
        Length tolerance,
        std::function<TimelineConstIterator(Instant const&)> iterator_for_time);
=======
    explicit Downsampling(
        DownsamplingParameters const& downsampling_parameters);
>>>>>>> 4c12bf46

    // Construction parameters.
    std::int64_t max_dense_intervals() const;
    Length tolerance() const;

    // Appends a point to the dense timeline.
    void Append(TimelineConstIterator it);

    // Forgets the points of the dense timeline after/before t.  The semantics
    // are the same as that of the corresponding functions of
    // DiscreteTrajectory.
    void ForgetAfter(Instant const& t);
    void ForgetBefore(Instant const& t);

    bool empty() const;
    bool full() const;

    // Returns the |dense_iterators_|, giving ownership to the caller.
    std::vector<TimelineConstIterator> ExtractDenseIterators();

    void WriteToMessage(
        Instant const& after_time,
        not_null<serialization::DiscreteTrajectory::Downsampling*> message)
        const;
    static Downsampling ReadFromMessage(
        serialization::DiscreteTrajectory::Downsampling const& message,
        DiscreteTrajectory const& trajectory);

   private:
<<<<<<< HEAD
    // Updates the first dense iterator from the start time.
    void UpdateDenseIteratorsIfNeeded();

    // Clears the start time if there are no dense iterators.
    void UpdateStartTimeIfNeeded();

    std::int64_t const max_dense_intervals_;
    Length const tolerance_;
    std::function<TimelineConstIterator(Instant const&)> const
        iterator_for_time_;

    // The first time may be the fork time of the trajectory, in which case it's
    // not in the same timeline as the other times.  Furthermore, this can
    // change if a trajectory is attached to/detached from another trajectory.
    // Thus, we consider the |start_time_| the source of truth and recompute the
    // first element of |dense_iterators_| as needed using |iterator_for_time_|.
    std::optional<Instant> start_time_;

    // The iterators in this vector may belong to different maps.  The first
    // iterator should not be used without calling
    // |UpdateDenseIteratorsIfNeeded| first.
=======
    DownsamplingParameters const downsampling_parameters_;

    // TODO(phl): Note that, with forks, the iterators in this vector may belong
    // to different maps.
>>>>>>> 4c12bf46
    std::vector<TimelineConstIterator> dense_iterators_;
  };

  // This trajectory need not be a root.  Returns false if this trajectory is
  // excluded.
  bool WriteSubTreeToMessage(
      Instant const& after_time,
      std::set<DiscreteTrajectory const*>& excluded,
      std::vector<DiscreteTrajectory const*>& tracked,
      not_null<serialization::DiscreteTrajectory*> message) const;

  void FillSubTreeFromMessage(
      serialization::DiscreteTrajectory const& message,
      std::vector<DiscreteTrajectory<Frame>**> const& tracked,
      Timeline const& exact);

  // Returns the Hermite interpolation for the left-open, right-closed
  // trajectory segment bounded above by |upper|.
  Hermite3<Instant, Position<Frame>> GetInterpolation(
      Iterator const& upper) const;

  // Updates the downsampling object to reflect that a point was appended to
  // this trajectory.
  absl::Status UpdateDownsampling(TimelineConstIterator appended);

  Timeline timeline_;

  std::optional<Downsampling> downsampling_;

  template<typename, typename, typename>
  friend class internal_forkable::ForkableIterator;
  template<typename, typename, typename>
  friend class internal_forkable::Forkable;

  // For using the private constructor in maps.
  template<typename, typename>
  friend struct ::std::pair;
};

}  // namespace internal_discrete_trajectory

using internal_discrete_trajectory::DiscreteTrajectory;

}  // namespace physics
}  // namespace principia

#include "physics/discrete_trajectory_body.hpp"<|MERGE_RESOLUTION|>--- conflicted
+++ resolved
@@ -231,20 +231,12 @@
   // A helper class to manage a dense timeline.
   class Downsampling {
    public:
-<<<<<<< HEAD
-    // |max_dense_intervals| is the maximal number of dense intervals before
-    // downsampling occurs.  |tolerance| is the tolerance for downsampling with
-    // |FitHermiteSpline|.  The function |iterator_for_time| must be able to
-    // convert a time to a timeline iterator irrespective of the fork structure
-    // (it must die if the time does not exist in the corresponding trajectory).
+    // The function |iterator_for_time| must be able to convert a time to a
+    // timeline iterator irrespective of the fork structure (it must die if the
+    // time does not exist in the corresponding trajectory).
     Downsampling(
-        std::int64_t max_dense_intervals,
-        Length tolerance,
+        DownsamplingParameters const& downsampling_parameters,
         std::function<TimelineConstIterator(Instant const&)> iterator_for_time);
-=======
-    explicit Downsampling(
-        DownsamplingParameters const& downsampling_parameters);
->>>>>>> 4c12bf46
 
     // Construction parameters.
     std::int64_t max_dense_intervals() const;
@@ -274,15 +266,13 @@
         DiscreteTrajectory const& trajectory);
 
    private:
-<<<<<<< HEAD
     // Updates the first dense iterator from the start time.
     void UpdateDenseIteratorsIfNeeded();
 
     // Clears the start time if there are no dense iterators.
     void UpdateStartTimeIfNeeded();
 
-    std::int64_t const max_dense_intervals_;
-    Length const tolerance_;
+    DownsamplingParameters const downsampling_parameters_;
     std::function<TimelineConstIterator(Instant const&)> const
         iterator_for_time_;
 
@@ -296,12 +286,6 @@
     // The iterators in this vector may belong to different maps.  The first
     // iterator should not be used without calling
     // |UpdateDenseIteratorsIfNeeded| first.
-=======
-    DownsamplingParameters const downsampling_parameters_;
-
-    // TODO(phl): Note that, with forks, the iterators in this vector may belong
-    // to different maps.
->>>>>>> 4c12bf46
     std::vector<TimelineConstIterator> dense_iterators_;
   };
 
