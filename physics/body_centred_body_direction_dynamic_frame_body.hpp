﻿
#pragma once

#include "physics/body_centred_body_direction_dynamic_frame.hpp"

#include "geometry/named_quantities.hpp"
#include "geometry/r3x3_matrix.hpp"
#include "quantities/quantities.hpp"
#include "quantities/si.hpp"

namespace principia {
namespace physics {
namespace internal_body_centred_body_direction_dynamic_frame {

using geometry::Bivector;
using geometry::Displacement;
using geometry::R3x3Matrix;
using geometry::Velocity;
using geometry::Wedge;
using quantities::GravitationalParameter;
using quantities::Length;
using quantities::Pow;
using quantities::Product;
using quantities::Speed;
using quantities::Variation;
using quantities::si::Radian;

template<typename InertialFrame, typename ThisFrame>
BodyCentredBodyDirectionDynamicFrame<InertialFrame, ThisFrame>::
    BodyCentredBodyDirectionDynamicFrame(
        not_null<Ephemeris<InertialFrame> const*> const ephemeris,
        not_null<MassiveBody const*> const primary,
        not_null<MassiveBody const*> const secondary)
    : ephemeris_(ephemeris),
      primary_(primary),
      secondary_(secondary),
      primary_trajectory_([t = ephemeris_->trajectory(primary_)] { return t; }),
      secondary_trajectory_(ephemeris_->trajectory(secondary_)) {}

template<typename InertialFrame, typename ThisFrame>
BodyCentredBodyDirectionDynamicFrame<InertialFrame, ThisFrame>::
    BodyCentredBodyDirectionDynamicFrame(
        not_null<Ephemeris<InertialFrame> const*> ephemeris,
        std::function<not_null<Trajectory<InertialFrame> const*>()>
            primary_trajectory,
        not_null<MassiveBody const*> secondary)
    : ephemeris_(ephemeris),
      primary_(nullptr),
      secondary_(secondary),
      primary_trajectory_(primary_trajectory),
      secondary_trajectory_(ephemeris_->trajectory(secondary_)) {}

template<typename InertialFrame, typename ThisFrame>
RigidMotion<InertialFrame, ThisFrame>
BodyCentredBodyDirectionDynamicFrame<InertialFrame, ThisFrame>::
    ToThisFrameAtTime(Instant const& t) const {
  DegreesOfFreedom<InertialFrame> const primary_degrees_of_freedom =
<<<<<<< HEAD
      primary_trajectory_()->EvaluateDegreesOfFreedom(t, &primary_hint_);
=======
      primary_trajectory_->EvaluateDegreesOfFreedom(t);
>>>>>>> 6a7746e5
  DegreesOfFreedom<InertialFrame> const secondary_degrees_of_freedom =
      secondary_trajectory_->EvaluateDegreesOfFreedom(t);

  Rotation<InertialFrame, ThisFrame> rotation =
      Rotation<InertialFrame, ThisFrame>::Identity();
  AngularVelocity<InertialFrame> angular_velocity;
  ComputeAngularDegreesOfFreedom(primary_degrees_of_freedom,
                                 secondary_degrees_of_freedom,
                                 rotation,
                                 angular_velocity);

  RigidTransformation<InertialFrame, ThisFrame> const
      rigid_transformation(primary_degrees_of_freedom.position(),
                           ThisFrame::origin,
                           rotation.Forget());
  return RigidMotion<InertialFrame, ThisFrame>(
             rigid_transformation,
             angular_velocity,
             primary_degrees_of_freedom.velocity());
}

template<typename InertialFrame, typename ThisFrame>
void BodyCentredBodyDirectionDynamicFrame<InertialFrame, ThisFrame>::
WriteToMessage(not_null<serialization::DynamicFrame*> const message) const {
  auto* const extension =
      message->MutableExtension(
          serialization::BodyCentredBodyDirectionDynamicFrame::extension);
  extension->set_primary(ephemeris_->serialization_index_for_body(primary_));
  extension->set_secondary(
      ephemeris_->serialization_index_for_body(secondary_));
}

template<typename InertialFrame, typename ThisFrame>
not_null<std::unique_ptr<
    BodyCentredBodyDirectionDynamicFrame<InertialFrame, ThisFrame>>>
BodyCentredBodyDirectionDynamicFrame<InertialFrame, ThisFrame>::ReadFromMessage(
    not_null<Ephemeris<InertialFrame> const*> const ephemeris,
    serialization::BodyCentredBodyDirectionDynamicFrame const & message) {
  return std::make_unique<BodyCentredBodyDirectionDynamicFrame>(
      ephemeris,
      ephemeris->body_for_serialization_index(message.primary()),
      ephemeris->body_for_serialization_index(message.secondary()));
}

template<typename InertialFrame, typename ThisFrame>
Vector<Acceleration, InertialFrame>
BodyCentredBodyDirectionDynamicFrame<InertialFrame, ThisFrame>::
GravitationalAcceleration(Instant const& t,
                          Position<InertialFrame> const& q) const {
  return ephemeris_->ComputeGravitationalAccelerationOnMasslessBody(q, t);
}

template<typename InertialFrame, typename ThisFrame>
AcceleratedRigidMotion<InertialFrame, ThisFrame>
BodyCentredBodyDirectionDynamicFrame<InertialFrame, ThisFrame>::
MotionOfThisFrame(Instant const& t) const {
  DegreesOfFreedom<InertialFrame> const primary_degrees_of_freedom =
<<<<<<< HEAD
      primary_trajectory_()->EvaluateDegreesOfFreedom(t, &primary_hint_);
=======
      primary_trajectory_->EvaluateDegreesOfFreedom(t);
>>>>>>> 6a7746e5
  DegreesOfFreedom<InertialFrame> const secondary_degrees_of_freedom =
      secondary_trajectory_->EvaluateDegreesOfFreedom(t);

  Vector<Acceleration, InertialFrame> const primary_acceleration =
      // TODO(egg): eventually we want to add the intrinsic acceleration here.
      primary_ == nullptr
          ? ephemeris_->ComputeGravitationalAccelerationOnMasslessBody(
                primary_degrees_of_freedom.position(), t)
          : ephemeris_->ComputeGravitationalAccelerationOnMassiveBody(primary_,
                                                                      t);
  Vector<Acceleration, InertialFrame> const secondary_acceleration =
      ephemeris_->ComputeGravitationalAccelerationOnMassiveBody(secondary_, t);

  auto const to_this_frame = ToThisFrameAtTime(t);

  // TODO(egg): TeX and reference.
  RelativeDegreesOfFreedom<InertialFrame> const secondary_primary =
      secondary_degrees_of_freedom - primary_degrees_of_freedom;
  Displacement<InertialFrame> const& r = secondary_primary.displacement();
  Velocity<InertialFrame> const& ṙ = secondary_primary.velocity();
  Vector<Acceleration, InertialFrame> const r̈ =
      secondary_acceleration - primary_acceleration;
  AngularVelocity<InertialFrame> const& ω =
      to_this_frame.angular_velocity_of_to_frame();
  Variation<AngularVelocity<InertialFrame>> const
      angular_acceleration_of_to_frame =
          (Wedge(r, r̈) * Radian - 2 * ω * InnerProduct(r, ṙ)) /
          InnerProduct(r, r);

  Vector<Acceleration, InertialFrame> const& acceleration_of_to_frame_origin =
      primary_acceleration;
  return AcceleratedRigidMotion<InertialFrame, ThisFrame>(
             to_this_frame,
             angular_acceleration_of_to_frame,
             acceleration_of_to_frame_origin);
}

template<typename InertialFrame, typename ThisFrame>
void BodyCentredBodyDirectionDynamicFrame<InertialFrame, ThisFrame>::
ComputeAngularDegreesOfFreedom(
    DegreesOfFreedom<InertialFrame> const& primary_degrees_of_freedom,
    DegreesOfFreedom<InertialFrame> const& secondary_degrees_of_freedom,
    Rotation<InertialFrame, ThisFrame>& rotation,
    AngularVelocity<InertialFrame>& angular_velocity) {
  RelativeDegreesOfFreedom<InertialFrame> const reference =
       secondary_degrees_of_freedom - primary_degrees_of_freedom;
  Displacement<InertialFrame> const& reference_direction =
      reference.displacement();
  Velocity<InertialFrame> const reference_normal =
      reference.velocity().OrthogonalizationAgainst(reference_direction);
  Bivector<Product<Length, Speed>, InertialFrame> const reference_binormal =
      Wedge(reference_direction, reference_normal);
  rotation = Rotation<InertialFrame, ThisFrame>(Normalize(reference_direction),
                                                Normalize(reference_normal),
                                                Normalize(reference_binormal));
  angular_velocity = reference_binormal * Radian /
                     InnerProduct(reference_direction, reference_direction);
}

}  // namespace internal_body_centred_body_direction_dynamic_frame
}  // namespace physics
}  // namespace principia<|MERGE_RESOLUTION|>--- conflicted
+++ resolved
@@ -55,11 +55,7 @@
 BodyCentredBodyDirectionDynamicFrame<InertialFrame, ThisFrame>::
     ToThisFrameAtTime(Instant const& t) const {
   DegreesOfFreedom<InertialFrame> const primary_degrees_of_freedom =
-<<<<<<< HEAD
-      primary_trajectory_()->EvaluateDegreesOfFreedom(t, &primary_hint_);
-=======
-      primary_trajectory_->EvaluateDegreesOfFreedom(t);
->>>>>>> 6a7746e5
+      primary_trajectory_()->EvaluateDegreesOfFreedom(t);
   DegreesOfFreedom<InertialFrame> const secondary_degrees_of_freedom =
       secondary_trajectory_->EvaluateDegreesOfFreedom(t);
 
@@ -117,11 +113,7 @@
 BodyCentredBodyDirectionDynamicFrame<InertialFrame, ThisFrame>::
 MotionOfThisFrame(Instant const& t) const {
   DegreesOfFreedom<InertialFrame> const primary_degrees_of_freedom =
-<<<<<<< HEAD
-      primary_trajectory_()->EvaluateDegreesOfFreedom(t, &primary_hint_);
-=======
-      primary_trajectory_->EvaluateDegreesOfFreedom(t);
->>>>>>> 6a7746e5
+      primary_trajectory_()->EvaluateDegreesOfFreedom(t);
   DegreesOfFreedom<InertialFrame> const secondary_degrees_of_freedom =
       secondary_trajectory_->EvaluateDegreesOfFreedom(t);
 
