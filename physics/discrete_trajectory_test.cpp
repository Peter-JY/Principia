--- conflicted
+++ resolved
@@ -712,11 +712,8 @@
     not_null<DiscreteTrajectory<World>*> const fork =
         massive_trajectory_->NewForkWithCopy(t1_);
     serialization::DiscreteTrajectory message;
-<<<<<<< HEAD
-    fork->WriteToMessage(&message, /*excluded=*/{}, /*tracked=*/{});
-=======
-    fork->WriteToMessage(&message, /*forks=*/{}, /*exact=*/{});
->>>>>>> 97f5ef75
+        fork->WriteToMessage(&message,
+                             /*excluded=*/{}, /*tracked=*/{}, /*exact=*/{});
   }, "is_root");
 }
 
@@ -738,23 +735,15 @@
   serialization::DiscreteTrajectory message;
   serialization::DiscreteTrajectory reference_message;
 
-<<<<<<< HEAD
   // Don't serialize |fork0|.
   massive_trajectory_->WriteToMessage(&message,
                                       /*excluded=*/{fork0},
-                                      /*tracked=*/{fork1, fork3, fork2});
+                                      /*tracked=*/{fork1, fork3, fork2},
+                                      /*exact=*/{});
   massive_trajectory_->WriteToMessage(&reference_message,
                                       /*excluded=*/{fork0},
-                                      /*tracked=*/{fork1, fork3, fork2});
-=======
-  // Don't serialize |fork0| and |fork4|.
-  massive_trajectory_->WriteToMessage(&message,
-                                      {fork1, fork3, fork2},
+                                      /*tracked=*/{fork1, fork3, fork2},
                                       /*exact=*/{});
-  massive_trajectory_->WriteToMessage(&reference_message,
-                                      {fork1, fork3, fork2},
-                                      /*exact=*/{});
->>>>>>> 97f5ef75
 
   DiscreteTrajectory<World>* deserialized_fork1 = nullptr;
   DiscreteTrajectory<World>* deserialized_fork2 = nullptr;
@@ -771,9 +760,9 @@
   message.Clear();
   deserialized_trajectory->WriteToMessage(&message,
                                           /*excluded=*/{},
-                                          {deserialized_fork1,
-                                           deserialized_fork3,
-                                           deserialized_fork2},
+                                          /*tracked=*/{deserialized_fork1,
+                                                       deserialized_fork3,
+                                                       deserialized_fork2},
                                           /*exact=*/{});
   EXPECT_THAT(reference_message, EqualsProto(message));
   EXPECT_THAT(message.children_size(), Eq(2));
@@ -961,19 +950,13 @@
   auto const circle_tmax = AppendCircularTrajectory(ω, r, Δt, t1, t2, circle);
 
   serialization::DiscreteTrajectory message;
-<<<<<<< HEAD
-  circle.WriteToMessage(&message, /*excluded=*/{}, /*tracked=*/{});
+  circle.WriteToMessage(&message,
+                        /*excluded=*/{},
+                        /*tracked=*/{},
+                        /*exact=*/{circle.LowerBound(t0_ + 2 * Second),
+                                   circle.LowerBound(t0_ + 3 * Second)});
   auto deserialized_circle =
       DiscreteTrajectory<World>::ReadFromMessage(message, /*tracked=*/{});
-=======
-  deserialized_circle->WriteToMessage(
-      &message,
-      /*forks=*/{},
-      /*exact=*/{circle.LowerBound(t0_ + 2 * Second),
-                 circle.LowerBound(t0_ + 3 * Second)});
-  deserialized_circle =
-      DiscreteTrajectory<World>::ReadFromMessage(message, /*forks=*/{});
->>>>>>> 97f5ef75
 
   // Serialization/deserialization preserves the size, the times, and nudges the
   // positions by less than the tolerance.  It also preserve the degrees of
