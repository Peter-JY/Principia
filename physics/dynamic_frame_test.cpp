--- conflicted
+++ resolved
@@ -68,50 +68,6 @@
               (Instant const& t),
               (const, override));
 
-<<<<<<< HEAD
-// An inertial frame.
-template<typename OtherFrame, typename ThisFrame>
-class InertialFrame : public DynamicFrame<OtherFrame, ThisFrame> {
- public:
-  InertialFrame(
-      DegreesOfFreedom<OtherFrame> const& origin_degrees_of_freedom_at_epoch,
-      Instant const& epoch,
-      OrthogonalMap<OtherFrame, ThisFrame> const& orthogonal_map,
-      std::function<Vector<Acceleration, OtherFrame>(
-          Instant const& t,
-          Position<OtherFrame> const& q)> gravity);
-
-  Instant t_min() const override {
-    return InfinitePast;
-  }
-
-  Instant t_max() const override {
-    return InfiniteFuture;
-  }
-
-  RigidMotion<OtherFrame, ThisFrame> ToThisFrameAtTime(
-      Instant const& t) const override;
-
-  void WriteToMessage(
-      not_null<serialization::DynamicFrame*> message) const override;
-
- private:
-  Vector<Acceleration, OtherFrame> GravitationalAcceleration(
-      Instant const& t,
-      Position<OtherFrame> const& q) const override;
-  SpecificEnergy GravitationalPotential(
-      Instant const& t,
-      Position<OtherFrame> const& q) const override;
-  AcceleratedRigidMotion<OtherFrame, ThisFrame> MotionOfThisFrame(
-      Instant const& t) const override;
-
-  DegreesOfFreedom<OtherFrame> const origin_degrees_of_freedom_at_epoch_;
-  Instant const epoch_;
-  OrthogonalMap<OtherFrame, ThisFrame> const orthogonal_map_;
-  std::function<Vector<Acceleration, OtherFrame>(
-      Instant const& t,
-      Position<OtherFrame> const& q)> gravity_;
-=======
   MOCK_METHOD(Instant, t_min, (), (const, override));
   MOCK_METHOD(Instant, t_max, (), (const, override));
 
@@ -124,6 +80,10 @@
               GravitationalAcceleration,
               (Instant const& t, Position<InertialFrame> const& q),
               (const, override));
+  MOCK_METHOD(SpecificEnergy,
+              GravitationalPotential,
+              (Instant const& t, Position<InertialFrame> const& q),
+              (const override));
   MOCK_METHOD((AcceleratedRigidMotion<InertialFrame, ThisFrame>),
               MotionOfThisFrame,
               (Instant const& t),
@@ -154,7 +114,6 @@
       {-41 * Metre / Second, 43 * Metre / Second, -47 * Metre / Second});
   Velocity<Rotating> const general_velocity_z_ = Velocity<Rotating>(
       {0 * Metre / Second, 0 * Metre / Second, 53 * Metre / Second});
->>>>>>> 34b09c92
 };
 
 // A frame uniformly accelerated along the z axis.  The test point is in general
@@ -346,21 +305,6 @@
               AlmostEquals(Vector<Acceleration, Rotating>(), 0));
 }
 
-<<<<<<< HEAD
-template<typename OtherFrame, typename ThisFrame>
-SpecificEnergy InertialFrame<OtherFrame, ThisFrame>::GravitationalPotential(
-    Instant const& t,
-    Position<OtherFrame> const& q) const {}
-
-template<typename OtherFrame, typename ThisFrame>
-AcceleratedRigidMotion<OtherFrame, ThisFrame>
-InertialFrame<OtherFrame, ThisFrame>::MotionOfThisFrame(
-    Instant const& t) const {
-  return AcceleratedRigidMotion<OtherFrame, ThisFrame>(
-      ToThisFrameAtTime(t),
-      /*angular_acceleration_of_to_frame=*/{},
-      /*acceleration_of_to_frame_origin=*/{});
-=======
 // A frame in uniform rotation around the origin.  The test point is on the x
 // axis.  The acceleration is purely due to centrifugal effects.
 TEST_F(DynamicFrameTest, CentrifugalAcceleration) {
@@ -455,7 +399,6 @@
                                                    0 * Metre,
                                                    0 * Metre}),
                            0));
->>>>>>> 34b09c92
 }
 
 // A frame initially nonrotating and in uniformly accelerated rotation around
