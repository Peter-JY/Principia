#pragma once

#include "physics/discrete_trajectory_iterator.hpp"

#include "geometry/named_quantities.hpp"

namespace principia {
namespace physics {
namespace internal_discrete_trajectory_iterator {

using geometry::Instant;

template<typename Frame>
DiscreteTrajectoryIterator<Frame>&
DiscreteTrajectoryIterator<Frame>::operator++() {
  CHECK(!is_at_end(point_));
  auto& point = iterator(point_);
  Instant const previous_time = point->first;
<<<<<<< HEAD
  for (;;) {
=======
  do {
>>>>>>> e1a77990
    if (point == --segment_->timeline_end()) {
      ++segment_;
      if (segment_ == segment_.end() || segment_->timeline_empty()) {
        point_.reset();
        break;
      } else {
        point = segment_->timeline_begin();
      }
    } else {
      ++point;
    }
<<<<<<< HEAD
    if (point->first != previous_time) {
      break;
    }
  }
=======
  } while (point->first == previous_time);
>>>>>>> e1a77990
  return *this;
}

template<typename Frame>
DiscreteTrajectoryIterator<Frame>&
DiscreteTrajectoryIterator<Frame>::operator--() {
  bool const point_is_at_end = is_at_end(point_);
  if (point_is_at_end) {
<<<<<<< HEAD
    // Move the iterator to the end of the last segment and decrement it.
    segment_ = --segment_.end();
    point_ = segment_->timeline_end();
  }
  auto& point = iterator(point_);
  std::optional<Instant> const previous_time =
      point_is_at_end ? std::nullopt : std::make_optional(point->first);
  for (;;) {
    if (point == segment_->timeline_begin()) {
      CHECK(segment_ != segment_.begin());
      --segment_;
      point = --segment_->timeline_end();
    } else {
      --point;
    }
    if (point->first != previous_time) {
      break;
    }
=======
    // Move the iterator to the end of the last segment.
    segment_ = --segment_.end();
    point_ = segment_->timeline_end();
    // Now proceed with the decrement.
>>>>>>> e1a77990
  }
  auto& point = iterator(point_);
  std::optional<Instant> const previous_time =
      point_is_at_end ? std::nullopt : std::make_optional(point->first);
  do {
    if (point == segment_->timeline_begin()) {
      CHECK(segment_ != segment_.begin());
      --segment_;
      point = --segment_->timeline_end();
    } else {
      --point;
    }
  } while (point->first == previous_time);
  return *this;
}

template<typename Frame>
DiscreteTrajectoryIterator<Frame>
DiscreteTrajectoryIterator<Frame>::operator++(int) {  // NOLINT
  auto const initial = *this;
  ++*this;
  return initial;
}

template<typename Frame>
DiscreteTrajectoryIterator<Frame>
DiscreteTrajectoryIterator<Frame>::operator--(int) {  // NOLINT
  auto const initial = *this;
  --*this;
  return initial;
}

template<typename Frame>
typename internal_discrete_trajectory_types::Timeline<Frame>::value_type const&
DiscreteTrajectoryIterator<Frame>::operator*() const {
  CHECK(!is_at_end(point_));
  return *iterator(point_);
}

template<typename Frame>
typename internal_discrete_trajectory_types::Timeline<Frame>::value_type const*
DiscreteTrajectoryIterator<Frame>::operator->() const {
  CHECK(!is_at_end(point_));
  return &*iterator(point_);
}

template<typename Frame>
bool DiscreteTrajectoryIterator<Frame>::operator==(
    DiscreteTrajectoryIterator const& other) const {
  if (is_at_end(point_)) {
    return segment_ == other.segment_ && is_at_end(other.point_);
  } else if (is_at_end(other.point_)) {
    return false;
  } else {
    return iterator(point_)->first == iterator(other.point_)->first;
  }
}

template<typename Frame>
bool DiscreteTrajectoryIterator<Frame>::operator!=(
    DiscreteTrajectoryIterator const& other) const {
  return !operator==(other);
}

template<typename Frame>
DiscreteTrajectoryIterator<Frame>::DiscreteTrajectoryIterator(
    DiscreteTrajectorySegmentIterator<Frame> const segment,
    OptionalTimelineConstIterator const point)
    : segment_(segment),
      point_(point) {
  if (segment_ == segment_.end() || segment_->timeline_empty()) {
    point_.reset();
  }
}

template<typename Frame>
bool DiscreteTrajectoryIterator<Frame>::is_at_end(
    OptionalTimelineConstIterator const point) {
  return !point.has_value();
}

template<typename Frame>
typename DiscreteTrajectoryIterator<Frame>::Timeline::const_iterator&
DiscreteTrajectoryIterator<Frame>::iterator(
    OptionalTimelineConstIterator& point) {
  DCHECK(point.has_value());
  return point.value();
}

template<typename Frame>
typename DiscreteTrajectoryIterator<Frame>::Timeline::const_iterator const&
DiscreteTrajectoryIterator<Frame>::iterator(
    OptionalTimelineConstIterator const& point) {
  DCHECK(point.has_value());
  return point.value();
}

}  // namespace internal_discrete_trajectory_iterator
}  // namespace physics
}  // namespace principia<|MERGE_RESOLUTION|>--- conflicted
+++ resolved
@@ -16,11 +16,7 @@
   CHECK(!is_at_end(point_));
   auto& point = iterator(point_);
   Instant const previous_time = point->first;
-<<<<<<< HEAD
-  for (;;) {
-=======
   do {
->>>>>>> e1a77990
     if (point == --segment_->timeline_end()) {
       ++segment_;
       if (segment_ == segment_.end() || segment_->timeline_empty()) {
@@ -32,14 +28,7 @@
     } else {
       ++point;
     }
-<<<<<<< HEAD
-    if (point->first != previous_time) {
-      break;
-    }
-  }
-=======
   } while (point->first == previous_time);
->>>>>>> e1a77990
   return *this;
 }
 
@@ -48,31 +37,10 @@
 DiscreteTrajectoryIterator<Frame>::operator--() {
   bool const point_is_at_end = is_at_end(point_);
   if (point_is_at_end) {
-<<<<<<< HEAD
-    // Move the iterator to the end of the last segment and decrement it.
-    segment_ = --segment_.end();
-    point_ = segment_->timeline_end();
-  }
-  auto& point = iterator(point_);
-  std::optional<Instant> const previous_time =
-      point_is_at_end ? std::nullopt : std::make_optional(point->first);
-  for (;;) {
-    if (point == segment_->timeline_begin()) {
-      CHECK(segment_ != segment_.begin());
-      --segment_;
-      point = --segment_->timeline_end();
-    } else {
-      --point;
-    }
-    if (point->first != previous_time) {
-      break;
-    }
-=======
     // Move the iterator to the end of the last segment.
     segment_ = --segment_.end();
     point_ = segment_->timeline_end();
     // Now proceed with the decrement.
->>>>>>> e1a77990
   }
   auto& point = iterator(point_);
   std::optional<Instant> const previous_time =
