#pragma once

#include "absl/container/btree_map.h"
#include "base/macros.hpp"
#include "base/not_null.hpp"
#include "physics/discrete_trajectory_types.hpp"

namespace principia {
namespace physics {

FORWARD_DECLARE_FROM(discrete_trajectory_iterator,
                     TEMPLATE(typename Frame) class,
                     DiscreteTrajectoryIterator);
<<<<<<< HEAD
=======
FORWARD_DECLARE_FROM(discrete_trajectory_segment,
                     TEMPLATE(typename Frame) class,
                     DiscreteTrajectorySegment);
>>>>>>> b50bf9ce

class DiscreteTrajectoryIteratorTest;
class DiscreteTrajectorySegmentIteratorTest;

namespace internal_discrete_trajectory_segment_iterator {

using base::not_null;

template<typename Frame>
class DiscreteTrajectorySegmentIterator {
 public:
  DiscreteTrajectorySegmentIterator() = default;

  DiscreteTrajectorySegmentIterator& operator++();
  DiscreteTrajectorySegmentIterator& operator--();
  DiscreteTrajectorySegmentIterator operator++(int);
  DiscreteTrajectorySegmentIterator operator--(int);

  internal_discrete_trajectory_segment::DiscreteTrajectorySegment<Frame> const&
  operator*() const;
  internal_discrete_trajectory_segment::DiscreteTrajectorySegment<Frame> const*
  operator->() const;

  bool operator==(DiscreteTrajectorySegmentIterator const& other) const;
  bool operator!=(DiscreteTrajectorySegmentIterator const& other) const;

  bool operator==(DiscreteTrajectorySegmentIterator const& other) const;
  bool operator!=(DiscreteTrajectorySegmentIterator const& other) const;

 private:
  using Segments = internal_discrete_trajectory_types::Segments<Frame>;

  DiscreteTrajectorySegmentIterator(not_null<Segments const*> segments,
                                    typename Segments::const_iterator iterator);

  DiscreteTrajectorySegmentIterator begin() const;
  DiscreteTrajectorySegmentIterator end() const;

  // Not not_null<> to be default-constructible.
  Segments const* segments_ = nullptr;
  typename Segments::const_iterator iterator_;

  template<typename Frame>
  friend class DiscreteTrajectoryIterator;
  friend class DiscreteTrajectoryIteratorTest;
  friend class DiscreteTrajectorySegmentIteratorTest;
};

}  // namespace internal_discrete_trajectory_segment_iterator

using internal_discrete_trajectory_segment_iterator::
      DiscreteTrajectorySegmentIterator;

}  // namespace physics
}  // namespace principia

<<<<<<< HEAD
#include "physics/discrete_trajectory_segment_iterator_body.hpp"
#
=======
#include "physics/discrete_trajectory_segment_iterator_body.hpp"
>>>>>>> b50bf9ce
<|MERGE_RESOLUTION|>--- conflicted
+++ resolved
@@ -11,12 +11,12 @@
 FORWARD_DECLARE_FROM(discrete_trajectory_iterator,
                      TEMPLATE(typename Frame) class,
                      DiscreteTrajectoryIterator);
-<<<<<<< HEAD
-=======
 FORWARD_DECLARE_FROM(discrete_trajectory_segment,
                      TEMPLATE(typename Frame) class,
                      DiscreteTrajectorySegment);
->>>>>>> b50bf9ce
+
+class DiscreteTrajectoryIteratorTest;
+class DiscreteTrajectorySegmentIteratorTest;
 
 class DiscreteTrajectoryIteratorTest;
 class DiscreteTrajectorySegmentIteratorTest;
@@ -73,9 +73,4 @@
 }  // namespace physics
 }  // namespace principia
 
-<<<<<<< HEAD
-#include "physics/discrete_trajectory_segment_iterator_body.hpp"
-#
-=======
-#include "physics/discrete_trajectory_segment_iterator_body.hpp"
->>>>>>> b50bf9ce
+#include "physics/discrete_trajectory_segment_iterator_body.hpp"