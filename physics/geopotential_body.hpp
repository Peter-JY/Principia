﻿#pragma once

#include "physics/geopotential.hpp"

#include <algorithm>
#include <cmath>
#include <queue>
#include <vector>

#include "geometry/grassmann.hpp"
#include "geometry/r3_element.hpp"
#include "numerics/fixed_arrays.hpp"
#include "numerics/legendre_normalization_factor.mathematica.h"
#include "numerics/max_abs_normalized_associated_legendre_function.mathematica.h"
#include "numerics/polynomial_evaluators.hpp"
#include "quantities/elementary_functions.hpp"
#include "quantities/quantities.hpp"
#include "quantities/si.hpp"

namespace principia {
namespace physics {
namespace internal_geopotential {

using numerics::FixedLowerTriangularMatrix;
using numerics::FixedVector;
using numerics::HornerEvaluator;
using numerics::LegendreNormalizationFactor;
using numerics::MaxAbsNormalizedAssociatedLegendreFunction;
using numerics::uninitialized;
using geometry::Bivector;
using geometry::InnerProduct;
using geometry::R3Element;
using quantities::ArcTan;
using quantities::Cos;
using quantities::Derivative;
using quantities::Length;
using quantities::Pow;
using quantities::Sqrt;
using quantities::Sin;
using quantities::SIUnit;

// The notation in this file follows documentation/Geopotential.pdf.

inline HarmonicDamping::HarmonicDamping(Length const& inner_threshold)
    : outer_threshold_(inner_threshold * 3),
      inner_threshold_(inner_threshold),
      sigmoid_coefficients_{0,
                            9 / (4 * inner_threshold),
                            -3 / (2 * Pow<2>(inner_threshold)),
                            1 / (4 * Pow<3>(inner_threshold))} {}

inline Length const& HarmonicDamping::outer_threshold() const {
  return outer_threshold_;
}

inline Length const& HarmonicDamping::inner_threshold() const {
  return inner_threshold_;
}

template<typename Frame>
void HarmonicDamping::ComputeDampedRadialQuantities(
      Length const& r_norm,
      Square<Length> const& r²,
      Vector<double, Frame> const& r_normalized,
      Inverse<Square<Length>> const& ℜ_over_r,
      Inverse<Square<Length>> const& ℜʹ,
      Inverse<Square<Length>>& σℜ_over_r,
      Vector<Inverse<Square<Length>>, Frame>& grad_σℜ) const {
  Length const& s1 = outer_threshold_;
  Length const& s0 = inner_threshold_;
  if (r_norm <= s0) {
    // Below the inner threshold, σ = 1.
    σℜ_over_r = ℜ_over_r;
    grad_σℜ = ℜʹ * r_normalized;
  } else {
    auto const& c = sigmoid_coefficients_;
    Derivative<double, Length> const c1 = std::get<1>(c);
    Derivative<double, Length, 2> const c2 = std::get<2>(c);
    Derivative<double, Length, 3> const c3 = std::get<3>(c);
    auto const r³ = r² * r_norm;
    double const c3r³ = c3 * r³;
    double const c2r² = c2 * r²;
    double const c1r = c1 * r_norm;
    double const σ = c3r³ + c2r² + c1r;
    double const σʹr = 3 * c3r³ + 2 * c2r² + c1r;

    σℜ_over_r = σ * ℜ_over_r;
    // Writing this as σ′ℜ + ℜ′σ rather than ℜ∇σ + σ∇ℜ turns some vector
    // operations into scalar ones.
    grad_σℜ = (σʹr * ℜ_over_r + ℜʹ * σ) * r_normalized;
  }
}

template<typename Frame>
struct Geopotential<Frame>::Precomputations {
  // Allocate the maximum size to cover all possible degrees.  Making |size| a
  // template parameters of this class would be possible, but it would greatly
  // increase the number of instances of DegreeNOrderM and friends.
  static constexpr int size = OblateBody<Frame>::max_geopotential_degree + 1;

  // These quantities are independent from n and m.
  typename OblateBody<Frame>::GeopotentialCoefficients const* cos;
  typename OblateBody<Frame>::GeopotentialCoefficients const* sin;

  double sin_β;
  double cos_β;

  Vector<double, Frame> grad_𝔅_vector;
  Vector<double, Frame> grad_𝔏_vector;

  // These quantities depend on n but are independent from m.
  FixedVector<Exponentiation<Length, -2>, size> ℜ_over_r{
      uninitialized};  // 0 unused.

  // These quantities depend on m but are independent from n.
  FixedVector<double, size> cos_mλ{uninitialized};  // 0 unused.
  FixedVector<double, size> sin_mλ{uninitialized};  // 0 unused.
  FixedVector<double, size> cos_β_to_the_m{uninitialized};

  // These quantities depend on both n and m.  Note that the zeros for m > n are
  // not stored.
  FixedLowerTriangularMatrix<double, size> DmPn_of_sin_β{uninitialized};

  // These quantities depend on n, and, for n = 2, on m.
  Exponentiation<Length, -2> σℜ_over_r;
  Vector<Exponentiation<Length, -2>, Frame> grad_σℜ;
};

template<typename Frame>
template<int degree, int order>
struct Geopotential<Frame>::DegreeNOrderM {
  FORCE_INLINE(static) auto Acceleration(Precomputations& precomputations)
      -> Vector<ReducedAcceleration, Frame>;
};

template<typename Frame>
template<int degree, int... orders>
struct Geopotential<Frame>::
DegreeNAllOrders<degree, std::integer_sequence<int, orders...>> {
  static inline auto Acceleration(Geopotential<Frame> const& geopotential,
                                  Vector<double, Frame> const& r_normalized,
                                  Length const& r_norm,
                                  Square<Length> const& r²,
                                  Precomputations& precomputations)
      -> Vector<ReducedAcceleration, Frame>;
};

template<typename Frame>
template<int... degrees>
struct Geopotential<Frame>::AllDegrees<std::integer_sequence<int, degrees...>> {
  static inline auto Acceleration(Geopotential<Frame> const& geopotential,
                                  Instant const& t,
                                  Displacement<Frame> const& r,
                                  Length const& r_norm,
                                  Square<Length> const& r²,
                                  Exponentiation<Length, -3> const& one_over_r³)
      -> Vector<ReducedAcceleration, Frame>;
};

template<typename Frame>
template<int degree, int order>
auto Geopotential<Frame>::DegreeNOrderM<degree, order>::Acceleration(
    Precomputations& precomputations)
    -> Vector<ReducedAcceleration, Frame> {
  if constexpr (degree == 2 && order == 1) {
    // Let's not forget the Legendre derivative that we would compute if we did
    // not short-circuit.
    precomputations.DmPn_of_sin_β[2][2] = 3;
    return {};
  } else {
    constexpr int n = degree;
    constexpr int m = order;
    static_assert(0 <= m && m <= n);
    constexpr double normalization_factor =
        LegendreNormalizationFactor[n][m];

    double const cos_β = precomputations.cos_β;
    double const sin_β = precomputations.sin_β;

    auto const& grad_𝔅_vector = precomputations.grad_𝔅_vector;
    auto const& grad_𝔏_vector = precomputations.grad_𝔏_vector;

    // For clarity, we write ℜ for σℜ in the calculations below.
    auto const ℜ_over_r = precomputations.σℜ_over_r;
    auto const& grad_ℜ = precomputations.grad_σℜ;

    auto& cos_mλ = precomputations.cos_mλ[m];
    auto& sin_mλ = precomputations.sin_mλ[m];

    auto& cos_β_to_the_m = precomputations.cos_β_to_the_m[m];

    auto& DmPn_of_sin_β = precomputations.DmPn_of_sin_β;
    auto const& cos = *precomputations.cos;
    auto const& sin = *precomputations.sin;

    // The caller ensures that we process n and m by increasing values.  Thus,
    // only the last value of m needs to be initialized for a given value of n.
    if constexpr (m == n) {
      static_assert(m >= 2);

      // Compute the values for m * λ based on the values around m/2 * λ to
      // reduce error accumulation.
      if constexpr (m % 2 == 0) {
        int const h = m / 2;
        double const cos_hλ = precomputations.cos_mλ[h];
        double const sin_hλ = precomputations.sin_mλ[h];
        double const cos_β_to_the_h = precomputations.cos_β_to_the_m[h];
        sin_mλ = 2 * sin_hλ * cos_hλ;
        cos_mλ = (cos_hλ + sin_hλ) * (cos_hλ - sin_hλ);
        cos_β_to_the_m = cos_β_to_the_h * cos_β_to_the_h;
      } else {
        int const h1 = m / 2;
        int const h2 = m - h1;
        double const cos_h1λ = precomputations.cos_mλ[h1];
        double const sin_h1λ = precomputations.sin_mλ[h1];
        double const cos_β_to_the_h1 = precomputations.cos_β_to_the_m[h1];
        double const cos_h2λ = precomputations.cos_mλ[h2];
        double const sin_h2λ = precomputations.sin_mλ[h2];
        double const cos_β_to_the_h2 = precomputations.cos_β_to_the_m[h2];
        sin_mλ = sin_h1λ * cos_h2λ + cos_h1λ * sin_h2λ;
        cos_mλ = cos_h1λ * cos_h2λ - sin_h1λ * sin_h2λ;
        cos_β_to_the_m = cos_β_to_the_h1 * cos_β_to_the_h2;
      }
    }

    // Recurrence relationship between the Legendre polynomials.
    if constexpr (m == 0) {
      static_assert(n >= 2);
      DmPn_of_sin_β[n][0] = ((2 * n - 1) * sin_β * DmPn_of_sin_β[n - 1][0] -
                             (n - 1) * DmPn_of_sin_β[n - 2][0]) /
                            n;
    }

    // Recurrence relationship between the associated Legendre polynomials.
    // Account for the fact that DmPn_of_sin_β is identically zero if m > n.
    if constexpr (m == n) {
      // Do not store the zero.
    } else if constexpr (m == n - 1) {  // NOLINT(readability/braces)
      static_assert(n >= 1);
      DmPn_of_sin_β[n][m + 1] =
          ((2 * n - 1) * (m + 1) * DmPn_of_sin_β[n - 1][m]) / n;
    } else if constexpr (m == n - 2) {  // NOLINT(readability/braces)
      static_assert(n >= 1);
      DmPn_of_sin_β[n][m + 1] =
          ((2 * n - 1) * (sin_β * DmPn_of_sin_β[n - 1][m + 1] +
                          (m + 1) * DmPn_of_sin_β[n - 1][m])) /
          n;
    } else {
      static_assert(n >= 2);
      DmPn_of_sin_β[n][m + 1] =
          ((2 * n - 1) * (sin_β * DmPn_of_sin_β[n - 1][m + 1] +
                          (m + 1) * DmPn_of_sin_β[n - 1][m]) -
           (n - 1) * DmPn_of_sin_β[n - 2][m + 1]) /
          n;
    }

#pragma warning(push)
#pragma warning(disable: 4101)
    double cos_β_to_the_m_minus_1;  // Not used if m = 0.
#pragma warning(pop)
    double const 𝔅 = cos_β_to_the_m * DmPn_of_sin_β[n][m];

    double grad_𝔅_polynomials = 0;
    if constexpr (m < n) {
      grad_𝔅_polynomials = cos_β * cos_β_to_the_m * DmPn_of_sin_β[n][m + 1];
    }
    if constexpr (m > 0) {
      cos_β_to_the_m_minus_1 = precomputations.cos_β_to_the_m[m - 1];
      // Remove a singularity when m == 0 and cos_β == 0.
      grad_𝔅_polynomials -=
          m * sin_β * cos_β_to_the_m_minus_1 * DmPn_of_sin_β[n][m];
    }

    double const Cnm = cos[n][m];
    double const Snm = sin[n][m];
    double 𝔏;
    if constexpr (m == 0) {
      𝔏 = Cnm;
    } else {
      𝔏 = Cnm * cos_mλ + Snm * sin_mλ;
    }

    Vector<ReducedAcceleration, Frame> const 𝔅𝔏_grad_ℜ = (𝔅 * 𝔏) * grad_ℜ;
    Vector<ReducedAcceleration, Frame> const ℜ𝔏_grad_𝔅 =
        (ℜ_over_r * 𝔏 * grad_𝔅_polynomials) * grad_𝔅_vector;
    Vector<ReducedAcceleration, Frame> grad_ℜ𝔅𝔏 = 𝔅𝔏_grad_ℜ + ℜ𝔏_grad_𝔅;
    if constexpr (m > 0) {
      // Compensate a cos_β to remove a singularity when cos_β == 0.
      Vector<ReducedAcceleration, Frame> const ℜ𝔅_grad_𝔏 =
          (ℜ_over_r *
           cos_β_to_the_m_minus_1 * DmPn_of_sin_β[n][m] *  // 𝔅/cos_β
           m * (Snm * cos_mλ - Cnm * sin_mλ)) * grad_𝔏_vector;  // grad_𝔏*cos_β
      grad_ℜ𝔅𝔏 += ℜ𝔅_grad_𝔏;
    }

    return normalization_factor * grad_ℜ𝔅𝔏;
  }
}

template<typename Frame>
template<int degree, int... orders>
auto Geopotential<Frame>::
DegreeNAllOrders<degree, std::integer_sequence<int, orders...>>::
Acceleration(Geopotential<Frame> const& geopotential,
             Vector<double, Frame> const& r_normalized,
             Length const& r_norm,
             Square<Length> const& r²,
             Precomputations& precomputations)
    -> Vector<ReducedAcceleration, Frame> {
  if constexpr (degree < 2) {
    return {};
  } else {
    constexpr int n = degree;
    constexpr int size = sizeof...(orders);

    auto& ℜ_over_r = precomputations.ℜ_over_r[n];

    // The caller ensures that we process n by increasing values.  Thus, we can
    // safely compute ℜ based on values for lower n's.
    if constexpr (n % 2 == 0) {
      int const h = n / 2;
      auto const& ℜh_over_r = precomputations.ℜ_over_r[h];
      ℜ_over_r = ℜh_over_r * ℜh_over_r * r²;
    } else {
      int const h1 = n / 2;
      int const h2 = n - h1;
      auto const& ℜh1_over_r = precomputations.ℜ_over_r[h1];
      auto const& ℜh2_over_r = precomputations.ℜ_over_r[h2];
      ℜ_over_r = ℜh1_over_r * ℜh2_over_r * r²;
    }
    auto const ℜʹ = -(n + 1) * ℜ_over_r;
    // Note that ∇ℜ = ℜʹ * r_normalized.

<<<<<<< HEAD
    geopotential.degree_damping_[n].ComputeDampedRadialQuantities(
        r_norm,
        r²,
        r_normalized,
        ℜ_over_r,
        ℜʹ,
        precomputations.σℜ_over_r,
        precomputations.grad_σℜ);
    // If we are above the outer threshold, we should not have been called
    // (σ = 0).
    DCHECK_LT(r_norm, geopotential.degree_damping_[n].outer_threshold());

    if (size == 1 || n >= geopotential.first_tesseral_degree_) {
      // All orders came into effect at the same threshold, so we apply the same
      // σ to everything.
=======
    if constexpr (n == 2 && sizeof...(orders) > 1) {
      geopotential.degree_damping_[2].ComputeDampedRadialQuantities(
          r_norm,
          r²,
          r_normalized,
          ℜ_over_r,
          ℜʹ,
          precomputations.σℜ_over_r,
          precomputations.grad_σℜ);
      // If we are above the outer threshold, we should not have been called
      // (σ = 0).
      DCHECK_LT(r_norm, geopotential.degree_damping_[2].outer_threshold());
      Vector<ReducedAcceleration, Frame> const j2_acceleration =
          DegreeNOrderM<size, 2, 0>::Acceleration(precomputations);
      geopotential.sectoral_damping_.ComputeDampedRadialQuantities(
          r_norm,
          r²,
          r_normalized,
          ℜ_over_r,
          ℜʹ,
          precomputations.σℜ_over_r,
          precomputations.grad_σℜ);
      // If we are above the outer threshold, we should have been called with
      // (orders...) = (0).
      DCHECK_LT(r_norm, geopotential.sectoral_damping_.outer_threshold());
      // Perform the precomputations for order 1 (but the result is known to be
      // 0, so don't bother adding it).
      DegreeNOrderM<size, 2, 1>::Acceleration(precomputations);
      Vector<ReducedAcceleration, Frame> const c22_s22_acceleration =
          DegreeNOrderM<size, 2, 2>::Acceleration(precomputations);
      return j2_acceleration + c22_s22_acceleration;
    } else {
      geopotential.degree_damping_[n].ComputeDampedRadialQuantities(
          r_norm,
          r²,
          r_normalized,
          ℜ_over_r,
          ℜʹ, precomputations.σℜ_over_r, precomputations.grad_σℜ);
      // If we are above the outer threshold, we should not have been called
      // (σ = 0).
      DCHECK_LT(r_norm, geopotential.degree_damping_[n].outer_threshold());
>>>>>>> f66e8729

      // Force the evaluation by increasing order using an initializer list.
      // TODO(egg): This should be sizeof...(orders), not size!!
      ReducedAccelerations<size> const accelerations = {
          DegreeNOrderM<degree, orders>::Acceleration(
              precomputations)...};

      return (accelerations[orders] + ...);
    }
<<<<<<< HEAD

    // The degree-specific sigmoid computed above applies to the zonal term.

    Vector<ReducedAcceleration, Frame> const zonal_acceleration =
        DegreeNOrderM<degree, 0>::Acceleration(precomputations);

    // If we are above the outer threshold, we should have been called with
    // (orders...) = (0), since σ = 0.
    DCHECK_LT(r_norm, geopotential.tesseral_damping_.outer_threshold());
    geopotential.tesseral_damping_.ComputeDampedRadialQuantities(
        r_norm,
        r²,
        r_normalized,
        ℜ_over_r,
        ℜʹ,
        precomputations.σℜ_over_r,
        precomputations.grad_σℜ);

    ReducedAccelerations<size> const accelerations = {
        (orders == 0 ? zonal_acceleration
                     : DegreeNOrderM<degree, orders>::Acceleration(
                           precomputations))...};

    return (accelerations[orders] + ...);
=======
>>>>>>> f66e8729
  }
}

template<typename Frame>
template<int... degrees>
auto Geopotential<Frame>::AllDegrees<std::integer_sequence<int, degrees...>>::
Acceleration(Geopotential<Frame> const& geopotential,
             Instant const& t,
             Displacement<Frame> const& r,
             Length const& r_norm,
             Square<Length> const& r²,
             Exponentiation<Length, -3> const& one_over_r³)
    -> Vector<ReducedAcceleration, Frame> {
  constexpr int size = sizeof...(degrees);
  OblateBody<Frame> const& body = *geopotential.body_;
  const bool is_zonal =
      body.is_zonal() ||
      r_norm > geopotential.sectoral_damping_.outer_threshold();

  Precomputations precomputations;

  auto& cos = precomputations.cos;
  auto& sin = precomputations.sin;

  auto& cos_β = precomputations.cos_β;
  auto& sin_β = precomputations.sin_β;

  auto& grad_𝔅_vector = precomputations.grad_𝔅_vector;
  auto& grad_𝔏_vector = precomputations.grad_𝔏_vector;

  auto& ℜ1_over_r = precomputations.ℜ_over_r[1];

  auto& cos_1λ = precomputations.cos_mλ[1];
  auto& sin_1λ = precomputations.sin_mλ[1];

  auto& cos_β_to_the_0 = precomputations.cos_β_to_the_m[0];
  auto& cos_β_to_the_1 = precomputations.cos_β_to_the_m[1];

  auto& DmPn_of_sin_β = precomputations.DmPn_of_sin_β;

  // In the zonal case the rotation of the body is of no importance, so any pair
  // of equatorial vectors will do.
  UnitVector x̂;
  UnitVector ŷ;
  UnitVector const ẑ = body.polar_axis();
  if (is_zonal) {
    x̂ = body.biequatorial();
    ŷ = body.equatorial();
  } else {
    auto const from_surface_frame =
      body.template FromSurfaceFrame<SurfaceFrame>(t);
    x̂ = from_surface_frame(x_);
    ŷ = from_surface_frame(y_);
  }

  Length const x = InnerProduct(r, x̂);
  Length const y = InnerProduct(r, ŷ);
  Length const z = InnerProduct(r, ẑ);

  Inverse<Length> const one_over_r_norm = 1 / r_norm;
  auto const r_normalized = r * one_over_r_norm;

  Square<Length> const x²_plus_y² = x * x + y * y;
  Length const r_equatorial = Sqrt(x²_plus_y²);

  // TODO(phl): This is probably incorrect for celestials that don't have
  // longitudes counted to the East.
  double cos_λ = 1;
  double sin_λ = 0;
  if (r_equatorial > Length{}) {
    Inverse<Length> const one_over_r_equatorial = 1 / r_equatorial;
    cos_λ = x * one_over_r_equatorial;
    sin_λ = y * one_over_r_equatorial;
  }

  cos = &body.cos();
  sin = &body.sin();

  cos_β = r_equatorial * one_over_r_norm;
  sin_β = z * one_over_r_norm;

  grad_𝔅_vector = (-sin_β * cos_λ) * x̂ - (sin_β * sin_λ) * ŷ + cos_β * ẑ;
  grad_𝔏_vector = cos_λ * ŷ - sin_λ * x̂;

  ℜ1_over_r = body.reference_radius() * one_over_r³;

  cos_1λ = cos_λ;
  sin_1λ = sin_λ;

  cos_β_to_the_0 = 1;
  cos_β_to_the_1 = cos_β;

  DmPn_of_sin_β[0][0] = 1;
  DmPn_of_sin_β[1][0] = sin_β;
  DmPn_of_sin_β[1][1] = 1;

  // Force the evaluation by increasing degree using an initializer list.  In
  // the zonal case, no point in going beyond order 0.
  ReducedAccelerations<size> accelerations;
  if (is_zonal) {
    accelerations = {
        DegreeNAllOrders<degrees, std::make_integer_sequence<int, 1>>::
            Acceleration(
                geopotential, r_normalized, r_norm, r², precomputations)...};
  } else {
    accelerations = {
        DegreeNAllOrders<degrees,
                         std::make_integer_sequence<int, degrees + 1>>::
            Acceleration(
                geopotential, r_normalized, r_norm, r², precomputations)...};
  }

  return (accelerations[degrees] + ...);
}

template<typename Frame>
Geopotential<Frame>::Geopotential(not_null<OblateBody<Frame> const*> body,
                                  double const tolerance)
    : body_(body) {
  CHECK_GE(tolerance, 0);
  double const& ε = tolerance;

  // Thresholds for individual harmonics, with lexicographic (threshold, order,
  // degree) comparison.
  // Note that the order of the fields is (degree, order) as usual; comparison
  // is order-first in the priority queue.
  struct Threshold {
    Length r;
    int n;
    int m;
  };
  // If |after(left, right)|, |left| is popped after |right| in the
  // |priority_queue|.
  auto const after = [](Threshold const& left, Threshold const& right) -> bool {
    return left.r < right.r ||
           (left.r == right.r &&
            (left.m < right.m || (left.m == right.m && left.n < right.n)));
  };
  std::priority_queue<Threshold, std::vector<Threshold>, decltype(after)>
      harmonic_thresholds(after);
  for (int n = 2; n <= body_->geopotential_degree(); ++n) {
    for (int m = 0; m <= n; ++m) {
      double const max_abs_Pnm =
          MaxAbsNormalizedAssociatedLegendreFunction[n][m];
      double const Cnm = body->cos()[n][m];
      double const Snm = body->sin()[n][m];
      // TODO(egg): write a rootn.
      Length const r = Cnm == 0 && Snm == 0
                           ? Length{}
                           : body->reference_radius() *
                                 std::pow((max_abs_Pnm * (n + 1) *
                                           Sqrt(Pow<2>(Cnm) + Pow<2>(Snm))) /
                                              ε,
                                          1.0 / n);
      harmonic_thresholds.push({r, n, m});
    }
  }

  harmonic_thresholds.push({Infinity<Length>(), 0, 0});
  harmonic_thresholds.push({Infinity<Length>(), 1, 0});

  while (!harmonic_thresholds.empty()) {
    auto const& threshold = harmonic_thresholds.top();
    if (threshold.n == 2 && threshold.m == 2) {
      if (degree_damping_.size() > 3) {
        // Enforce the monotonicity relation for sectoral damping.
        sectoral_damping_ =
            HarmonicDamping(degree_damping_[3].inner_threshold());
      } else {
        sectoral_damping_ = HarmonicDamping(threshold.r);
      }
    }
    // Make the thresholds monotonic, using the degree n threshold for all
    // degrees k < n that would otherwise have a lower threshold.
    while (threshold.n >= degree_damping_.size()) {
      degree_damping_.emplace_back(threshold.r);
    }
    harmonic_thresholds.pop();
  }
}

template<typename Frame>
Vector<Quotient<Acceleration, GravitationalParameter>, Frame>
Geopotential<Frame>::SphericalHarmonicsAcceleration(
    Instant const& t,
    Displacement<Frame> const& r,
    Square<Length> const& r²,
    Exponentiation<Length, -3> const& one_over_r³) const {
  Exponentiation<Length, -2> const one_over_r² = 1 / r²;
  UnitVector const& axis = body_->polar_axis();
  return Degree2ZonalAcceleration(axis, r, one_over_r², one_over_r³);
}

#define PRINCIPIA_CASE_SPHERICAL_HARMONICS(d)                                  \
  case (d):                                                                    \
    return AllDegrees<std::make_integer_sequence<int, (d + 1)>>::Acceleration( \
        *this, t, r, r_norm, r², one_over_r³)

template<typename Frame>
Vector<Quotient<Acceleration, GravitationalParameter>, Frame>
Geopotential<Frame>::GeneralSphericalHarmonicsAcceleration(
    Instant const& t,
    Displacement<Frame> const& r,
    Length const& r_norm,
    Square<Length> const& r²,
    Exponentiation<Length, -3> const& one_over_r³) const {
  // |limiting_degree| is the first degree such that
  // |r_norm >= degree_damping_[limiting_degree].outer_threshold()|, or is
  // |degree_damping_.size()| if |r_norm| is below all thresholds.
  // Since |degree_damping_[0].outer_threshold()| and
  // |degree_damping_[1].outer_threshold()| are infinite, |limiting_degree > 1|.
  int const limiting_degree =
      std::partition_point(
          degree_damping_.begin(),
          degree_damping_.end(),
          [r_norm](HarmonicDamping const& degree_damping) -> bool {
            return r_norm < degree_damping.outer_threshold();
          }) - degree_damping_.begin();
  // We have |max_degree > 0|.
  int const max_degree = limiting_degree - 1;
  switch (max_degree) {
    PRINCIPIA_CASE_SPHERICAL_HARMONICS(2);
    PRINCIPIA_CASE_SPHERICAL_HARMONICS(3);
    PRINCIPIA_CASE_SPHERICAL_HARMONICS(4);
    PRINCIPIA_CASE_SPHERICAL_HARMONICS(5);
    PRINCIPIA_CASE_SPHERICAL_HARMONICS(6);
    PRINCIPIA_CASE_SPHERICAL_HARMONICS(7);
    PRINCIPIA_CASE_SPHERICAL_HARMONICS(8);
    PRINCIPIA_CASE_SPHERICAL_HARMONICS(9);
    PRINCIPIA_CASE_SPHERICAL_HARMONICS(10);
    case 1:
      return Vector<Quotient<Acceleration, GravitationalParameter>, Frame>{};
    default:
      LOG(FATAL) << "Unexpected degree " << max_degree << " " << body_->name();
      base::noreturn();
  }
}

#undef PRINCIPIA_CASE_SPHERICAL_HARMONICS

template<typename Frame>
std::vector<HarmonicDamping> const& Geopotential<Frame>::degree_damping()
    const {
  return degree_damping_;
}

template<typename Frame>
HarmonicDamping const& Geopotential<Frame>::sectoral_damping() const {
  return sectoral_damping_;
}

template<typename Frame>
Vector<Quotient<Acceleration, GravitationalParameter>, Frame>
Geopotential<Frame>::Degree2ZonalAcceleration(
    UnitVector const& axis,
    Displacement<Frame> const& r,
    Exponentiation<Length, -2> const& one_over_r²,
    Exponentiation<Length, -3> const& one_over_r³) const {
  Length const r_axis_projection = InnerProduct(axis, r);
  auto const j2_over_r⁵ = body_->j2_over_μ() * one_over_r³ * one_over_r²;
  Vector<Quotient<Acceleration, GravitationalParameter>, Frame> const
      axis_effect = -3 * j2_over_r⁵ * r_axis_projection * axis;
  Vector<Quotient<Acceleration, GravitationalParameter>, Frame> const
      radial_effect =
          j2_over_r⁵ *
          (-1.5 + 7.5 * r_axis_projection * r_axis_projection * one_over_r²) *
          r;
  return axis_effect + radial_effect;
}

template<typename Frame>
const Vector<double, typename Geopotential<Frame>::SurfaceFrame>
    Geopotential<Frame>::x_({1, 0, 0});
template<typename Frame>
const Vector<double, typename Geopotential<Frame>::SurfaceFrame>
    Geopotential<Frame>::y_({0, 1, 0});

}  // namespace internal_geopotential
}  // namespace physics
}  // namespace principia<|MERGE_RESOLUTION|>--- conflicted
+++ resolved
@@ -331,24 +331,7 @@
     auto const ℜʹ = -(n + 1) * ℜ_over_r;
     // Note that ∇ℜ = ℜʹ * r_normalized.
 
-<<<<<<< HEAD
-    geopotential.degree_damping_[n].ComputeDampedRadialQuantities(
-        r_norm,
-        r²,
-        r_normalized,
-        ℜ_over_r,
-        ℜʹ,
-        precomputations.σℜ_over_r,
-        precomputations.grad_σℜ);
-    // If we are above the outer threshold, we should not have been called
-    // (σ = 0).
-    DCHECK_LT(r_norm, geopotential.degree_damping_[n].outer_threshold());
-
-    if (size == 1 || n >= geopotential.first_tesseral_degree_) {
-      // All orders came into effect at the same threshold, so we apply the same
-      // σ to everything.
-=======
-    if constexpr (n == 2 && sizeof...(orders) > 1) {
+    if constexpr (n == 2 && size > 1) {
       geopotential.degree_damping_[2].ComputeDampedRadialQuantities(
           r_norm,
           r²,
@@ -389,43 +372,14 @@
       // If we are above the outer threshold, we should not have been called
       // (σ = 0).
       DCHECK_LT(r_norm, geopotential.degree_damping_[n].outer_threshold());
->>>>>>> f66e8729
 
       // Force the evaluation by increasing order using an initializer list.
-      // TODO(egg): This should be sizeof...(orders), not size!!
       ReducedAccelerations<size> const accelerations = {
-          DegreeNOrderM<degree, orders>::Acceleration(
+          DegreeNOrderM<size, degree, orders>::Acceleration(
               precomputations)...};
 
       return (accelerations[orders] + ...);
     }
-<<<<<<< HEAD
-
-    // The degree-specific sigmoid computed above applies to the zonal term.
-
-    Vector<ReducedAcceleration, Frame> const zonal_acceleration =
-        DegreeNOrderM<degree, 0>::Acceleration(precomputations);
-
-    // If we are above the outer threshold, we should have been called with
-    // (orders...) = (0), since σ = 0.
-    DCHECK_LT(r_norm, geopotential.tesseral_damping_.outer_threshold());
-    geopotential.tesseral_damping_.ComputeDampedRadialQuantities(
-        r_norm,
-        r²,
-        r_normalized,
-        ℜ_over_r,
-        ℜʹ,
-        precomputations.σℜ_over_r,
-        precomputations.grad_σℜ);
-
-    ReducedAccelerations<size> const accelerations = {
-        (orders == 0 ? zonal_acceleration
-                     : DegreeNOrderM<degree, orders>::Acceleration(
-                           precomputations))...};
-
-    return (accelerations[orders] + ...);
-=======
->>>>>>> f66e8729
   }
 }
 
