--- conflicted
+++ resolved
@@ -34,13 +34,6 @@
 using InertiaTensor =
     SymmetricBilinearForm<quantities::MomentOfInertia, Frame, Bivector>;
 
-<<<<<<< HEAD
-namespace internal_point {
-// We must declare this in the internal namespace where Point is defined so that
-// it is found by ADL.
-std::ostream& operator<<(std::ostream& os, const Instant& t);
-}  // namespace internal_point
-=======
 // IEEE 754:2008 nextUp and nextDown for Instants.
 // We would like to avoid the terms “up” and “down” when referring to the
 // passage of time.  We avoid the term “next” in one direction because of the
@@ -50,6 +43,10 @@
 constexpr Instant JustAfter(Instant const t) { return NextUp(t); }
 constexpr Instant JustBefore(Instant const t) { return NextDown(t); }
 
->>>>>>> fefb234c
+namespace internal_point {
+// We must declare this in the internal namespace where Point is defined so that
+// it is found by ADL.
+std::ostream& operator<<(std::ostream& os, const Instant& t);
+}  // namespace internal_point
 }  // namespace geometry
 }  // namespace principia