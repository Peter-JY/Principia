--- conflicted
+++ resolved
@@ -40,14 +40,9 @@
   R3x3Matrix& operator*=(double right);
   R3x3Matrix& operator/=(double right);
 
-<<<<<<< HEAD
-  template<typename = std::enable_if_t<std::is_arithmetic<Scalar>::value>>
-  static R3x3Matrix<double> Identity();
-=======
   template<typename S = Scalar,
            typename = std::enable_if_t<std::is_same<S, double>::value>>
   static R3x3Matrix<S> Identity();
->>>>>>> 45d8b0be
 
   void WriteToMessage(not_null<serialization::R3x3Matrix*> message) const;
   static R3x3Matrix ReadFromMessage(serialization::R3x3Matrix const& message);
